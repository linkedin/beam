**Please** add a meaningful description for your change here

------------------------

Thank you for your contribution! Follow this checklist to help us incorporate your contribution quickly and easily:

 - [ ] [**Choose reviewer(s)**](https://beam.apache.org/contribute/#make-your-change) and mention them in a comment (`R: @username`).
 - [ ] Format the pull request title like `[BEAM-XXX] Fixes bug in ApproximateQuantiles`, where you replace `BEAM-XXX` with the appropriate JIRA issue, if applicable. This will automatically link the pull request to the issue.
 - [ ] Update `CHANGES.md` with noteworthy changes.
 - [ ] If this contribution is large, please file an Apache [Individual Contributor License Agreement](https://www.apache.org/licenses/icla.pdf).

See the [Contributor Guide](https://beam.apache.org/contribute) for more tips on [how to make review process smoother](https://beam.apache.org/contribute/#make-reviewers-job-easier).

`ValidatesRunner` compliance status (on master branch)
--------------------------------------------------------

<table>
  <thead>
    <tr>
      <th>Lang</th>
      <th>ULR</th>
      <th>Dataflow</th>
      <th>Flink</th>
      <th>Samza</th>
      <th>Spark</th>
      <th>Twister2</th>
    </tr>
  </thead>
  <tbody>
    <tr>
      <td>Go</td>
      <td>---</td>
      <td>
        <a href="https://ci-beam.apache.org/job/beam_PostCommit_Go/lastCompletedBuild/">
          <img alt="Build Status" src="https://ci-beam.apache.org/job/beam_PostCommit_Go/lastCompletedBuild/badge/icon">
        </a>
      <td>
        <a href="https://ci-beam.apache.org/job/beam_PostCommit_Go_VR_Flink/lastCompletedBuild/">
          <img alt="Build Status" src="https://ci-beam.apache.org/job/beam_PostCommit_Go_VR_Flink/lastCompletedBuild/badge/icon">
        </a>
      </td>
<<<<<<< HEAD
      <td>---</td>
=======
      <td>
        <a href="https://ci-beam.apache.org/job/beam_PostCommit_Go_VR_Samza/lastCompletedBuild/">
          <img alt="Build Status" src="https://ci-beam.apache.org/job/beam_PostCommit_Go_VR_Samza/lastCompletedBuild/badge/icon">
        </a>
      </td>
>>>>>>> b10590cc
      <td>
        <a href="https://ci-beam.apache.org/job/beam_PostCommit_Go_VR_Spark/lastCompletedBuild/">
          <img alt="Build Status" src="https://ci-beam.apache.org/job/beam_PostCommit_Go_VR_Spark/lastCompletedBuild/badge/icon">
        </a>
      </td>
      <td>---</td>
    </tr>
    <tr>
      <td>Java</td>
      <td>
        <a href="https://ci-beam.apache.org/job/beam_PostCommit_Java_ValidatesRunner_ULR/lastCompletedBuild/">
          <img alt="Build Status" src="https://ci-beam.apache.org/job/beam_PostCommit_Java_ValidatesRunner_ULR/lastCompletedBuild/badge/icon">
        </a>
      </td>
      <td>
        <a href="https://ci-beam.apache.org/job/beam_PostCommit_Java_ValidatesRunner_Dataflow/lastCompletedBuild/">
          <img alt="Build Status" src="https://ci-beam.apache.org/job/beam_PostCommit_Java_ValidatesRunner_Dataflow/lastCompletedBuild/badge/icon?subject=V1">
        </a><br>
        <a href="https://ci-beam.apache.org/job/beam_PostCommit_Java_ValidatesRunner_Dataflow_Streaming/lastCompletedBuild/">
          <img alt="Build Status" src="https://ci-beam.apache.org/job/beam_PostCommit_Java_ValidatesRunner_Dataflow_Streaming/lastCompletedBuild/badge/icon?subject=V1+Streaming">
        </a><br>
        <a href="https://ci-beam.apache.org/job/beam_PostCommit_Java_ValidatesRunner_Dataflow_Java11/lastCompletedBuild/">
          <img alt="Build Status" src="https://ci-beam.apache.org/job/beam_PostCommit_Java_ValidatesRunner_Dataflow_Java11/lastCompletedBuild/badge/icon?subject=V1+Java+11">
        </a><br>
        <a href="https://ci-beam.apache.org/job/beam_PostCommit_Java_VR_Dataflow_V2/lastCompletedBuild/">
          <img alt="Build Status" src="https://ci-beam.apache.org/job/beam_PostCommit_Java_VR_Dataflow_V2/lastCompletedBuild/badge/icon?subject=V2">
        </a><br>
        <a href="https://ci-beam.apache.org/job/beam_PostCommit_Java_VR_Dataflow_V2_Streaming/lastCompletedBuild/">
          <img alt="Build Status" src="https://ci-beam.apache.org/job/beam_PostCommit_Java_VR_Dataflow_V2_Streaming/lastCompletedBuild/badge/icon?subject=V2+Streaming">
        </a><br>
      </td>
      <td>
        <a href="https://ci-beam.apache.org/job/beam_PostCommit_Java_ValidatesRunner_Flink/lastCompletedBuild/">
          <img alt="Build Status" src="https://ci-beam.apache.org/job/beam_PostCommit_Java_ValidatesRunner_Flink/lastCompletedBuild/badge/icon?subject=Java+8">
        </a><br>
        <a href="https://ci-beam.apache.org/job/beam_PostCommit_Java_ValidatesRunner_Flink_Java11/lastCompletedBuild/">
          <img alt="Build Status" src="https://ci-beam.apache.org/job/beam_PostCommit_Java_ValidatesRunner_Flink_Java11/lastCompletedBuild/badge/icon?subject=Java+11">
        </a><br>
        <a href="https://ci-beam.apache.org/job/beam_PostCommit_Java_PVR_Flink_Batch/lastCompletedBuild/">
          <img alt="Build Status" src="https://ci-beam.apache.org/job/beam_PostCommit_Java_PVR_Flink_Batch/lastCompletedBuild/badge/icon?subject=Portable">
        </a><br>
        <a href="https://ci-beam.apache.org/job/beam_PostCommit_Java_PVR_Flink_Streaming/lastCompletedBuild/">
          <img alt="Build Status" src="https://ci-beam.apache.org/job/beam_PostCommit_Java_PVR_Flink_Streaming/lastCompletedBuild/badge/icon?subject=Portable+Streaming">
        </a>
      </td>
      <td>
        <a href="https://ci-beam.apache.org/job/beam_PostCommit_Java_ValidatesRunner_Samza/lastCompletedBuild/">
          <img alt="Build Status" src="https://ci-beam.apache.org/job/beam_PostCommit_Java_ValidatesRunner_Samza/lastCompletedBuild/badge/icon">
        </a><br>
        <a href="https://ci-beam.apache.org/job/beam_PostCommit_Java_PVR_Samza/lastCompletedBuild/">
          <img alt="Build Status" src="https://ci-beam.apache.org/job/beam_PostCommit_Java_PVR_Samza/lastCompletedBuild/badge/icon?subject=Portable">
        </a>
      </td>
      <td>
        <a href="https://ci-beam.apache.org/job/beam_PostCommit_Java_ValidatesRunner_Spark/lastCompletedBuild/">
          <img alt="Build Status" src="https://ci-beam.apache.org/job/beam_PostCommit_Java_ValidatesRunner_Spark/lastCompletedBuild/badge/icon">
        </a><br>
        <a href="https://ci-beam.apache.org/job/beam_PostCommit_Java_PVR_Spark_Batch/lastCompletedBuild/">
          <img alt="Build Status" src="https://ci-beam.apache.org/job/beam_PostCommit_Java_PVR_Spark_Batch/lastCompletedBuild/badge/icon?subject=Portable">
        </a><br>
        <a href="https://ci-beam.apache.org/job/beam_PostCommit_Java_ValidatesRunner_SparkStructuredStreaming/lastCompletedBuild/">
          <img alt="Build Status" src="https://ci-beam.apache.org/job/beam_PostCommit_Java_ValidatesRunner_SparkStructuredStreaming/lastCompletedBuild/badge/icon?subject=Structured+Streaming">
        </a>
      </td>
      <td>
        <a href="https://ci-beam.apache.org/job/beam_PostCommit_Java_ValidatesRunner_Twister2/lastCompletedBuild/">
          <img alt="Build Status" src="https://ci-beam.apache.org/job/beam_PostCommit_Java_ValidatesRunner_Twister2/lastCompletedBuild/badge/icon">
        </a>
      </td>
    </tr>
    <tr>
      <td>Python</td>
      <td>---</td>
      <td>
        <a href="https://ci-beam.apache.org/job/beam_PostCommit_Py_VR_Dataflow/lastCompletedBuild/">
          <img alt="Build Status" src="https://ci-beam.apache.org/job/beam_PostCommit_Py_VR_Dataflow/lastCompletedBuild/badge/icon?subject=V1">
        </a><br>
        <a href="https://ci-beam.apache.org/job/beam_PostCommit_Py_VR_Dataflow_V2/lastCompletedBuild/">
          <img alt="Build Status" src="https://ci-beam.apache.org/job/beam_PostCommit_Py_VR_Dataflow_V2/lastCompletedBuild/badge/icon?subject=V2">
        </a><br>
        <a href="https://ci-beam.apache.org/job/beam_PostCommit_Py_ValCont/lastCompletedBuild/">
          <img alt="Build Status" src="https://ci-beam.apache.org/job/beam_PostCommit_Py_ValCont/lastCompletedBuild/badge/icon?subject=ValCont">
        </a>
      </td>
      <td>
        <a href="https://ci-beam.apache.org/job/beam_PreCommit_Python_PVR_Flink_Cron/lastCompletedBuild/">
          <img alt="Build Status" src="https://ci-beam.apache.org/job/beam_PreCommit_Python_PVR_Flink_Cron/lastCompletedBuild/badge/icon?subject=Portable">
        </a><br>
        <a href="https://ci-beam.apache.org/job/beam_PostCommit_Python_VR_Flink/lastCompletedBuild/">
          <img alt="Build Status" src="https://ci-beam.apache.org/job/beam_PostCommit_Python_VR_Flink/lastCompletedBuild/badge/icon">
        </a>
      </td>
<<<<<<< HEAD
      <td>---</td>
=======
      <td>
        <a href="https://ci-beam.apache.org/job/beam_PostCommit_Python_VR_Samza/lastCompletedBuild/">
          <img alt="Build Status" src="https://ci-beam.apache.org/job/beam_PostCommit_Python_VR_Samza/lastCompletedBuild/badge/icon">
        </a>
      </td>
>>>>>>> b10590cc
      <td>
        <a href="https://ci-beam.apache.org/job/beam_PostCommit_Python_VR_Spark/lastCompletedBuild/">
          <img alt="Build Status" src="https://ci-beam.apache.org/job/beam_PostCommit_Python_VR_Spark/lastCompletedBuild/badge/icon">
        </a>
      </td>
      <td>---</td>
    </tr>
    <tr>
      <td>XLang</td>
      <td>
        <a href="https://ci-beam.apache.org/job/beam_PostCommit_XVR_Direct/lastCompletedBuild/">
          <img alt="Build Status" src="https://ci-beam.apache.org/job/beam_PostCommit_XVR_Direct/lastCompletedBuild/badge/icon">
        </a>
      </td>
      <td>
        <a href="https://ci-beam.apache.org/job/beam_PostCommit_XVR_Dataflow/lastCompletedBuild/">
          <img alt="Build Status" src="https://ci-beam.apache.org/job/beam_PostCommit_XVR_Dataflow/lastCompletedBuild/badge/icon">
        </a>
      </td>
      <td>
        <a href="https://ci-beam.apache.org/job/beam_PostCommit_XVR_Flink/lastCompletedBuild/">
          <img alt="Build Status" src="https://ci-beam.apache.org/job/beam_PostCommit_XVR_Flink/lastCompletedBuild/badge/icon">
        </a>
      </td>
<<<<<<< HEAD
      <td>---</td>
=======
      <td>
        <a href="https://ci-beam.apache.org/job/beam_PostCommit_XVR_Samza/lastCompletedBuild/">
          <img alt="Build Status" src="https://ci-beam.apache.org/job/beam_PostCommit_XVR_Samza/lastCompletedBuild/badge/icon">
        </a>
      </td>
>>>>>>> b10590cc
      <td>
        <a href="https://ci-beam.apache.org/job/beam_PostCommit_XVR_Spark/lastCompletedBuild/">
          <img alt="Build Status" src="https://ci-beam.apache.org/job/beam_PostCommit_XVR_Spark/lastCompletedBuild/badge/icon">
        </a>
      </td>
      <td>---</td>
    </tr>
  </tbody>
</table>

Examples testing status on various runners
--------------------------------------------------------

<table>
  <thead>
    <tr>
      <th>Lang</th>
      <th>ULR</th>
      <th>Dataflow</th>
      <th>Flink</th>
      <th>Samza</th>
      <th>Spark</th>
      <th>Twister2</th>
    </tr>
  </thead>
  <tbody>
    <tr>
      <td>Go</td>
      <td>---</td>
      <td>---</td>
      <td>---</td>
      <td>---</td>
      <td>---</td>
      <td>---</td>
      <td>---</td>
    </tr>
    <tr>
      <td>Java</td>
      <td>---</td>
      <td>
        <a href="https://ci-beam.apache.org/job/beam_PreCommit_Java_Examples_Dataflow_Cron/lastCompletedBuild/">
          <img alt="Build Status" src="https://ci-beam.apache.org/job/beam_PreCommit_Java_Examples_Dataflow_Cron/lastCompletedBuild/badge/icon?subject=V1">
        </a><br>
        <a href="https://ci-beam.apache.org/job/beam_PreCommit_Java_Examples_Dataflow_Java11_Cron/lastCompletedBuild/">
          <img alt="Build Status" src="https://ci-beam.apache.org/job/beam_PreCommit_Java_Examples_Dataflow_Java11_Cron/lastCompletedBuild/badge/icon?subject=V1+Java11">
        </a><br>
        <a href="https://ci-beam.apache.org/job/beam_PostCommit_Java_Examples_Dataflow_V2/lastCompletedBuild/">
          <img alt="Build Status" src="https://ci-beam.apache.org/job/beam_PostCommit_Java_Examples_Dataflow_V2/lastCompletedBuild/badge/icon?subject=V2">
        </a><br>
      </td>
      <td>---</td>
      <td>---</td>
      <td>---</td>
      <td>---</td>
      <td>---</td>
    </tr>
    <tr>
      <td>Python</td>
      <td>---</td>
      <td>---</td>
      <td>---</td>
      <td>---</td>
      <td>---</td>
      <td>---</td>
      <td>---</td>
    </tr>
    <tr>
      <td>XLang</td>
      <td>---</td>
      <td>---</td>
      <td>---</td>
      <td>---</td>
      <td>---</td>
      <td>---</td>
      <td>---</td>
    </tr>
  </tbody>
</table>

Post-Commit SDK/Transform Integration Tests Status (on master branch)
------------------------------------------------------------------------------------------------

<table>
  <thead>
    <tr>
      <th>Go</th>
      <th>Java</th>
      <th>Python</th>
    </tr>
  </thead>
  <tbody>
    <tr>
      <td>
        <a href="https://ci-beam.apache.org/job/beam_PostCommit_Go/lastCompletedBuild/">
          <img alt="Build Status" src="https://ci-beam.apache.org/job/beam_PostCommit_Go/lastCompletedBuild/badge/icon">
        </a>
      </td>
      <td>
        <a href="https://ci-beam.apache.org/job/beam_PostCommit_Java/lastCompletedBuild/">
          <img alt="Build Status" src="https://ci-beam.apache.org/job/beam_PostCommit_Java/lastCompletedBuild/badge/icon">
        </a>
      </td>
      <td>
        <a href="https://ci-beam.apache.org/job/beam_PostCommit_Python36/lastCompletedBuild/">
          <img alt="Build Status" src="https://ci-beam.apache.org/job/beam_PostCommit_Python36/lastCompletedBuild/badge/icon?subject=3.6">
        </a><br>
        <a href="https://ci-beam.apache.org/job/beam_PostCommit_Python37/lastCompletedBuild/">
          <img alt="Build Status" src="https://ci-beam.apache.org/job/beam_PostCommit_Python37/lastCompletedBuild/badge/icon?subject=3.7">
        </a><br>
        <a href="https://ci-beam.apache.org/job/beam_PostCommit_Python38/lastCompletedBuild/">
          <img alt="Build Status" src="https://ci-beam.apache.org/job/beam_PostCommit_Python38/lastCompletedBuild/badge/icon?subject=3.8">
        </a>
      </td>
    </tr>
  </tbody>
</table>

Pre-Commit Tests Status (on master branch)
------------------------------------------------------------------------------------------------

<table>
  <thead>
    <tr>
      <th>---</th>
      <th>Java</th>
      <th>Python</th>
      <th>Go</th>
      <th>Website</th>
      <th>Whitespace</th>
      <th>Typescript</th>
    </tr>
  </thead>
  <tbody>
    <tr>
      <td>Non-portable</td>
      <td>
        <a href="https://ci-beam.apache.org/job/beam_PreCommit_Java_Cron/lastCompletedBuild/">
          <img alt="Build Status" src="https://ci-beam.apache.org/job/beam_PreCommit_Java_Cron/lastCompletedBuild/badge/icon">
        </a><br>
      </td>
      <td>
        <a href="https://ci-beam.apache.org/job/beam_PreCommit_Python_Cron/lastCompletedBuild/">
          <img alt="Build Status" src="https://ci-beam.apache.org/job/beam_PreCommit_Python_Cron/lastCompletedBuild/badge/icon?subject=Tests">
        </a><br>
        <a href="https://ci-beam.apache.org/job/beam_PreCommit_PythonLint_Cron/lastCompletedBuild/">
          <img alt="Build Status" src="https://ci-beam.apache.org/job/beam_PreCommit_PythonLint_Cron/lastCompletedBuild/badge/icon?subject=Lint">
        </a><br>
        <a href="https://ci-beam.apache.org/job/beam_PreCommit_PythonDocker_Cron/lastCompletedBuild/">
          <img alt="Build Status" src="https://ci-beam.apache.org/job/beam_PreCommit_PythonDocker_Cron/badge/icon?subject=Docker">
        </a><br>
        <a href="https://ci-beam.apache.org/job/beam_PreCommit_PythonDocs_Cron/lastCompletedBuild/">
          <img alt="Build Status" src="https://ci-beam.apache.org/job/beam_PreCommit_PythonDocs_Cron/badge/icon?subject=Docs">
        </a>
      </td>
      <td>
        <a href="https://ci-beam.apache.org/job/beam_PreCommit_Go_Cron/lastCompletedBuild/">
          <img alt="Build Status" src="https://ci-beam.apache.org/job/beam_PreCommit_Go_Cron/lastCompletedBuild/badge/icon">
        </a>
      </td>
      <td>
        <a href="https://ci-beam.apache.org/job/beam_PreCommit_Website_Cron/lastCompletedBuild/">
          <img alt="Build Status" src="https://ci-beam.apache.org/job/beam_PreCommit_Website_Cron/lastCompletedBuild/badge/icon">
        </a>
      </td>
      <td>
        <a href="https://ci-beam.apache.org/job/beam_PreCommit_Whitespace_Cron/lastCompletedBuild/">
          <img alt="Build Status" src="https://ci-beam.apache.org/job/beam_PreCommit_Whitespace_Cron/lastCompletedBuild/badge/icon">
        </a>
      </td>
      <td>
        <a href="https://ci-beam.apache.org/job/beam_PreCommit_Typescript_Cron/lastCompletedBuild/">
          <img alt="Build Status" src="https://ci-beam.apache.org/job/beam_PreCommit_Typescript_Cron/lastCompletedBuild/badge/icon">
        </a>
      </td>
    </tr>
    <tr>
      <td>Portable</td>
      <td>---</td>
      <td>
        <a href="https://ci-beam.apache.org/job/beam_PreCommit_Portable_Python_Cron/lastCompletedBuild/">
          <img alt="Build Status" src="https://ci-beam.apache.org/job/beam_PreCommit_Portable_Python_Cron/lastCompletedBuild/badge/icon">
        </a>
      </td>
      <td>
        <a href="https://ci-beam.apache.org/job/beam_PreCommit_GoPortable_Cron/lastCompletedBuild/">
          <img alt="Build Status" src="https://ci-beam.apache.org/job/beam_PreCommit_GoPortable_Cron/lastCompletedBuild/badge/icon">
        </a>
      </td>
      <td>---</td>
      <td>---</td>
      <td>---</td>
    </tr>
  </tbody>
</table>

See [.test-infra/jenkins/README](https://github.com/apache/beam/blob/master/.test-infra/jenkins/README.md) for trigger phrase, status and link of all Jenkins jobs.


GitHub Actions Tests Status (on master branch)
------------------------------------------------------------------------------------------------
[![Build python source distribution and wheels](https://github.com/apache/beam/workflows/Build%20python%20source%20distribution%20and%20wheels/badge.svg?branch=master&event=schedule)](https://github.com/apache/beam/actions?query=workflow%3A%22Build+python+source+distribution+and+wheels%22+branch%3Amaster+event%3Aschedule)
[![Python tests](https://github.com/apache/beam/workflows/Python%20tests/badge.svg?branch=master&event=schedule)](https://github.com/apache/beam/actions?query=workflow%3A%22Python+Tests%22+branch%3Amaster+event%3Aschedule)
[![Java tests](https://github.com/apache/beam/workflows/Java%20Tests/badge.svg?branch=master&event=schedule)](https://github.com/apache/beam/actions?query=workflow%3A%22Java+Tests%22+branch%3Amaster+event%3Aschedule)

See [CI.md](https://github.com/apache/beam/blob/master/CI.md) for more information about GitHub Actions CI.<|MERGE_RESOLUTION|>--- conflicted
+++ resolved
@@ -39,15 +39,11 @@
           <img alt="Build Status" src="https://ci-beam.apache.org/job/beam_PostCommit_Go_VR_Flink/lastCompletedBuild/badge/icon">
         </a>
       </td>
-<<<<<<< HEAD
-      <td>---</td>
-=======
       <td>
         <a href="https://ci-beam.apache.org/job/beam_PostCommit_Go_VR_Samza/lastCompletedBuild/">
           <img alt="Build Status" src="https://ci-beam.apache.org/job/beam_PostCommit_Go_VR_Samza/lastCompletedBuild/badge/icon">
         </a>
       </td>
->>>>>>> b10590cc
       <td>
         <a href="https://ci-beam.apache.org/job/beam_PostCommit_Go_VR_Spark/lastCompletedBuild/">
           <img alt="Build Status" src="https://ci-beam.apache.org/job/beam_PostCommit_Go_VR_Spark/lastCompletedBuild/badge/icon">
@@ -140,15 +136,11 @@
           <img alt="Build Status" src="https://ci-beam.apache.org/job/beam_PostCommit_Python_VR_Flink/lastCompletedBuild/badge/icon">
         </a>
       </td>
-<<<<<<< HEAD
-      <td>---</td>
-=======
       <td>
         <a href="https://ci-beam.apache.org/job/beam_PostCommit_Python_VR_Samza/lastCompletedBuild/">
           <img alt="Build Status" src="https://ci-beam.apache.org/job/beam_PostCommit_Python_VR_Samza/lastCompletedBuild/badge/icon">
         </a>
       </td>
->>>>>>> b10590cc
       <td>
         <a href="https://ci-beam.apache.org/job/beam_PostCommit_Python_VR_Spark/lastCompletedBuild/">
           <img alt="Build Status" src="https://ci-beam.apache.org/job/beam_PostCommit_Python_VR_Spark/lastCompletedBuild/badge/icon">
@@ -173,15 +165,11 @@
           <img alt="Build Status" src="https://ci-beam.apache.org/job/beam_PostCommit_XVR_Flink/lastCompletedBuild/badge/icon">
         </a>
       </td>
-<<<<<<< HEAD
-      <td>---</td>
-=======
       <td>
         <a href="https://ci-beam.apache.org/job/beam_PostCommit_XVR_Samza/lastCompletedBuild/">
           <img alt="Build Status" src="https://ci-beam.apache.org/job/beam_PostCommit_XVR_Samza/lastCompletedBuild/badge/icon">
         </a>
       </td>
->>>>>>> b10590cc
       <td>
         <a href="https://ci-beam.apache.org/job/beam_PostCommit_XVR_Spark/lastCompletedBuild/">
           <img alt="Build Status" src="https://ci-beam.apache.org/job/beam_PostCommit_XVR_Spark/lastCompletedBuild/badge/icon">

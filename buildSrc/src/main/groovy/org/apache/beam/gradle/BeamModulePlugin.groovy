--- conflicted
+++ resolved
@@ -233,10 +233,6 @@
 
     // Automatically use the official release version if we are performing a release
     // otherwise append '-SNAPSHOT'
-<<<<<<< HEAD
-=======
-    project.version = '2.8.0'
->>>>>>> b09b43b0
     if (!isRelease(project)) {
       project.version += '-SNAPSHOT'
     }

--- conflicted
+++ resolved
@@ -75,12 +75,9 @@
 
 * Added support for read with metadata in MqttIO (Java) ([#32195](https://github.com/apache/beam/issues/32195))
 * X feature added (Java/Python) ([#X](https://github.com/apache/beam/issues/X)).
-<<<<<<< HEAD
+* Added support for processing events which use a global sequence to "ordered" extension (Java) [#32540](https://github.com/apache/beam/pull/32540)
 * Add new meta-transform FlattenWith and Tee that allow one to introduce branching
   without breaking the linear/chaining style of pipeline construction.
-=======
-* Added support for processing events which use a global sequence to "ordered" extension (Java) [#32540](https://github.com/apache/beam/pull/32540)
->>>>>>> aca8ca68
 
 ## Breaking Changes
 

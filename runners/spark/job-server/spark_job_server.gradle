import org.apache.beam.gradle.BeamModulePlugin

/*
 * Licensed to the Apache Software Foundation (ASF) under one
 * or more contributor license agreements.  See the NOTICE file
 * distributed with this work for additional information
 * regarding copyright ownership.  The ASF licenses this file
 * to you under the Apache License, Version 2.0 (the
 * License); you may not use this file except in compliance
 * with the License.  You may obtain a copy of the License at
 *
 *     http://www.apache.org/licenses/LICENSE-2.0
 *
 * Unless required by applicable law or agreed to in writing, software
 * distributed under the License is distributed on an AS IS BASIS,
 * WITHOUT WARRANTIES OR CONDITIONS OF ANY KIND, either express or implied.
 * See the License for the specific language governing permissions and
 * limitations under the License.
 */

/**
 * Spark Runner JobServer build file
 */

apply plugin: 'org.apache.beam.module'
apply plugin: 'application'
// we need to set mainClassName before applying shadow plugin
mainClassName = "org.apache.beam.runners.spark.SparkJobServerDriver"

applyJavaNature(
  automaticModuleName: 'org.apache.beam.runners.spark.jobserver',
  archivesBaseName: project.hasProperty('archives_base_name') ? archives_base_name : archivesBaseName,
  validateShadowJar: false,
  exportJavadoc: false,
  shadowClosure: {
    append "reference.conf"
  },
)

def sparkRunnerProject = project.parent.path

description = "Apache Beam :: Runners :: Spark :: Job Server"

configurations {
  validatesPortableRunner
}

configurations.all {
  exclude group: "org.slf4j", module: "slf4j-jdk14"
}

dependencies {
  compile project(sparkRunnerProject)
  permitUnusedDeclared project(sparkRunnerProject)
  compile project(path: sparkRunnerProject, configuration: "provided")
  validatesPortableRunner project(path: sparkRunnerProject, configuration: "testRuntime")
  validatesPortableRunner project(path: sparkRunnerProject, configuration: "provided")
  validatesPortableRunner project(path: ":sdks:java:core", configuration: "shadowTest")
  validatesPortableRunner project(path: ":runners:core-java", configuration: "testRuntime")
  validatesPortableRunner project(path: ":runners:portability:java", configuration: "testRuntime")
<<<<<<< HEAD
//  TODO: Enable AWS and HDFS file system.
=======
  runtime project(":sdks:java:extensions:google-cloud-platform-core")
  runtime project(":sdks:java:io:amazon-web-services2")
//  TODO: Enable HDFS file system.
>>>>>>> 081cb9a5
}

// NOTE: runShadow must be used in order to run the job server. The standard run
// task will not work because the Spark runner classes only exist in the shadow
// jar.
runShadow {
  args = []
  if (project.hasProperty('jobHost'))
    args += ["--job-host=${project.property('jobHost')}"]
  if (project.hasProperty('artifactsDir'))
    args += ["--artifacts-dir=${project.property('artifactsDir')}"]
  if (project.hasProperty('cleanArtifactsPerJob'))
    args += ["--clean-artifacts-per-job=${project.property('cleanArtifactsPerJob')}"]
  if (project.hasProperty('sparkMasterUrl'))
    args += ["--spark-master-url=${project.property('sparkMasterUrl')}"]

  systemProperties System.properties

  // Enable remote debugging.
  jvmArgs = ["-Xdebug", "-Xrunjdwp:transport=dt_socket,server=y,suspend=n,address=5005"]
  if (project.hasProperty("logLevel"))
    jvmArgs += ["-Dorg.slf4j.simpleLogger.defaultLogLevel=${project.property('logLevel')}"]
}

def portableValidatesRunnerTask(String name, Boolean streaming) {
  def pipelineOptions = []
  def testCategories
  def testFilter

  if (streaming) {
    pipelineOptions += "--streaming"
    pipelineOptions += "--streamingTimeoutMs=30000"

    testCategories = {
      includeCategories 'org.apache.beam.sdk.testing.ValidatesRunner'
      excludeCategories 'org.apache.beam.sdk.testing.FlattenWithHeterogeneousCoders'
      excludeCategories 'org.apache.beam.sdk.testing.LargeKeys$Above100MB'
      excludeCategories 'org.apache.beam.sdk.testing.UsesCommittedMetrics'
      excludeCategories 'org.apache.beam.sdk.testing.UsesCustomWindowMerging'
      excludeCategories 'org.apache.beam.sdk.testing.UsesFailureMessage'
      excludeCategories 'org.apache.beam.sdk.testing.UsesGaugeMetrics'
      excludeCategories 'org.apache.beam.sdk.testing.UsesParDoLifecycle'
      excludeCategories 'org.apache.beam.sdk.testing.UsesMapState'
      excludeCategories 'org.apache.beam.sdk.testing.UsesSetState'
      excludeCategories 'org.apache.beam.sdk.testing.UsesOrderedListState'
      excludeCategories 'org.apache.beam.sdk.testing.UsesTimerMap'
      excludeCategories 'org.apache.beam.sdk.testing.UsesKeyInParDo'
      excludeCategories 'org.apache.beam.sdk.testing.UsesOnWindowExpiration'
      excludeCategories 'org.apache.beam.sdk.testing.UsesTestStream'
      // TODO (BEAM-7222) SplittableDoFnTests
      excludeCategories 'org.apache.beam.sdk.testing.UsesBoundedSplittableParDo'
      excludeCategories 'org.apache.beam.sdk.testing.UsesSplittableParDoWithWindowedSideInputs'
      excludeCategories 'org.apache.beam.sdk.testing.UsesUnboundedSplittableParDo'
      excludeCategories 'org.apache.beam.sdk.testing.UsesStrictTimerOrdering'
      excludeCategories 'org.apache.beam.sdk.testing.UsesBundleFinalizer'
      // Currently unsupported in portable streaming:
      // TODO (BEAM-10712)
      excludeCategories 'org.apache.beam.sdk.testing.UsesSideInputs'
      // TODO (BEAM-10754)
      excludeCategories 'org.apache.beam.sdk.testing.UsesStatefulParDo'
      // TODO (BEAM-10755)
      excludeCategories 'org.apache.beam.sdk.testing.UsesTimersInParDo'
    }

    testFilter = {
      // TODO (BEAM-10094)
      excludeTestsMatching 'org.apache.beam.sdk.transforms.FlattenTest.testFlattenWithDifferentInputAndOutputCoders2'
      // TODO (BEAM-10784) Currently unsupported in portable streaming:
      // // Timeout error
      excludeTestsMatching 'org.apache.beam.sdk.testing.PAssertTest.testWindowedContainsInAnyOrder'
      excludeTestsMatching 'org.apache.beam.sdk.testing.PAssertTest.testWindowedSerializablePredicate'
      excludeTestsMatching 'org.apache.beam.sdk.transforms.windowing.WindowTest.testNoWindowFnDoesNotReassignWindows'
      // // Assertion error: empty iterable output
      excludeTestsMatching 'org.apache.beam.sdk.transforms.CombineTest$WindowingTests.testFixedWindowsCombine'
      excludeTestsMatching 'org.apache.beam.sdk.transforms.CombineTest$WindowingTests.testSessionsCombine'
      excludeTestsMatching 'org.apache.beam.sdk.transforms.GroupByKeyTest$WindowTests'
      excludeTestsMatching 'org.apache.beam.sdk.transforms.ReshuffleTest.testReshuffleAfterFixedWindowsAndGroupByKey'
      excludeTestsMatching 'org.apache.beam.sdk.transforms.ReshuffleTest.testReshuffleAfterSessionsAndGroupByKey'
      excludeTestsMatching 'org.apache.beam.sdk.transforms.ReshuffleTest.testReshuffleAfterSlidingWindowsAndGroupByKey'
      excludeTestsMatching 'org.apache.beam.sdk.transforms.join.CoGroupByKeyTest.testCoGroupByKeyWithWindowing'
      excludeTestsMatching 'org.apache.beam.sdk.transforms.windowing.WindowingTest'
      // // Assertion error: incorrect output
      excludeTestsMatching 'CombineTest$BasicTests.testHotKeyCombining'
    }
  }
  else {
    testCategories = {
      includeCategories 'org.apache.beam.sdk.testing.ValidatesRunner'
      excludeCategories 'org.apache.beam.sdk.testing.FlattenWithHeterogeneousCoders'
      excludeCategories 'org.apache.beam.sdk.testing.LargeKeys$Above100MB'
      excludeCategories 'org.apache.beam.sdk.testing.UsesCommittedMetrics'
      excludeCategories 'org.apache.beam.sdk.testing.UsesCustomWindowMerging'
      excludeCategories 'org.apache.beam.sdk.testing.UsesFailureMessage'
      excludeCategories 'org.apache.beam.sdk.testing.UsesGaugeMetrics'
      excludeCategories 'org.apache.beam.sdk.testing.UsesParDoLifecycle'
      excludeCategories 'org.apache.beam.sdk.testing.UsesMapState'
      excludeCategories 'org.apache.beam.sdk.testing.UsesSetState'
      excludeCategories 'org.apache.beam.sdk.testing.UsesOrderedListState'
      excludeCategories 'org.apache.beam.sdk.testing.UsesTimerMap'
      excludeCategories 'org.apache.beam.sdk.testing.UsesUnboundedPCollections'
      excludeCategories 'org.apache.beam.sdk.testing.UsesKeyInParDo'
      excludeCategories 'org.apache.beam.sdk.testing.UsesOnWindowExpiration'
      excludeCategories 'org.apache.beam.sdk.testing.UsesTestStream'
      // TODO (BEAM-7222) SplittableDoFnTests
      excludeCategories 'org.apache.beam.sdk.testing.UsesBoundedSplittableParDo'
      excludeCategories 'org.apache.beam.sdk.testing.UsesSplittableParDoWithWindowedSideInputs'
      excludeCategories 'org.apache.beam.sdk.testing.UsesUnboundedSplittableParDo'
      excludeCategories 'org.apache.beam.sdk.testing.UsesStrictTimerOrdering'
      excludeCategories 'org.apache.beam.sdk.testing.UsesBundleFinalizer'
    }
    testFilter = {
      // TODO (BEAM-10094)
      excludeTestsMatching 'org.apache.beam.sdk.transforms.FlattenTest.testFlattenWithDifferentInputAndOutputCoders2'
    }
  }

  createPortableValidatesRunnerTask(
          name: "validatesPortableRunner${name}",
          jobServerDriver: "org.apache.beam.runners.spark.SparkJobServerDriver",
          jobServerConfig: "--job-host=localhost,--job-port=0,--artifact-port=0,--expansion-port=0",
          testClasspathConfiguration: configurations.validatesPortableRunner,
          numParallelTests: 4,
          pipelineOpts: pipelineOptions,
          environment: BeamModulePlugin.PortableValidatesRunnerConfiguration.Environment.EMBEDDED,
          systemProperties: [
                  "beam.spark.test.reuseSparkContext": "false",
                  "spark.ui.enabled": "false",
                  "spark.ui.showConsoleProgress": "false",
          ],
          testCategories: testCategories,
          testFilter: testFilter,
    )
}

project.ext.validatesPortableRunnerBatch = portableValidatesRunnerTask("Batch", false)
project.ext.validatesPortableRunnerStreaming = portableValidatesRunnerTask("Streaming", true)

task validatesPortableRunner() {
  dependsOn validatesPortableRunnerBatch
  dependsOn validatesPortableRunnerStreaming
}

def jobPort = BeamModulePlugin.getRandomPort()
def artifactPort = BeamModulePlugin.getRandomPort()

def setupTask = project.tasks.create(name: "sparkJobServerSetup", type: Exec) {
  dependsOn shadowJar
  def pythonDir = project.project(":sdks:python").projectDir
  def sparkJobServerJar = shadowJar.archivePath

  executable 'sh'
  args '-c', "$pythonDir/scripts/run_job_server.sh stop --group_id ${project.name} && $pythonDir/scripts/run_job_server.sh start --group_id ${project.name} --job_port ${jobPort} --artifact_port ${artifactPort} --job_server_jar ${sparkJobServerJar}"
}

def cleanupTask = project.tasks.create(name: "sparkJobServerCleanup", type: Exec) {
  def pythonDir = project.project(":sdks:python").projectDir

  executable 'sh'
  args '-c', "$pythonDir/scripts/run_job_server.sh stop --group_id ${project.name}"
}

createCrossLanguageValidatesRunnerTask(
  startJobServer: setupTask,
  cleanupJobServer: cleanupTask,
  classpath: configurations.validatesPortableRunner,
  numParallelTests: 1,
  pythonPipelineOptions: [
    "--runner=PortableRunner",
    "--job_endpoint=localhost:${jobPort}",
    "--environment_cache_millis=10000",
    "--experiments=beam_fn_api",
  ],
  javaPipelineOptions: [
    "--runner=PortableRunner",
    "--jobEndpoint=localhost:${jobPort}",
    "--environmentCacheMillis=10000",
    "--experiments=beam_fn_api",
  ]
)<|MERGE_RESOLUTION|>--- conflicted
+++ resolved
@@ -58,13 +58,8 @@
   validatesPortableRunner project(path: ":sdks:java:core", configuration: "shadowTest")
   validatesPortableRunner project(path: ":runners:core-java", configuration: "testRuntime")
   validatesPortableRunner project(path: ":runners:portability:java", configuration: "testRuntime")
-<<<<<<< HEAD
-//  TODO: Enable AWS and HDFS file system.
-=======
   runtime project(":sdks:java:extensions:google-cloud-platform-core")
   runtime project(":sdks:java:io:amazon-web-services2")
-//  TODO: Enable HDFS file system.
->>>>>>> 081cb9a5
 }
 
 // NOTE: runShadow must be used in order to run the job server. The standard run

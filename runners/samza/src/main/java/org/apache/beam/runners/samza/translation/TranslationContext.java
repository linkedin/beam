/*
 * Licensed to the Apache Software Foundation (ASF) under one
 * or more contributor license agreements.  See the NOTICE file
 * distributed with this work for additional information
 * regarding copyright ownership.  The ASF licenses this file
 * to you under the Apache License, Version 2.0 (the
 * "License"); you may not use this file except in compliance
 * with the License.  You may obtain a copy of the License at
 *
 *     http://www.apache.org/licenses/LICENSE-2.0
 *
 * Unless required by applicable law or agreed to in writing, software
 * distributed under the License is distributed on an "AS IS" BASIS,
 * WITHOUT WARRANTIES OR CONDITIONS OF ANY KIND, either express or implied.
 * See the License for the specific language governing permissions and
 * limitations under the License.
 */
package org.apache.beam.runners.samza.translation;

import java.util.HashMap;
import java.util.Map;
import java.util.UUID;
import java.util.function.Consumer;
import org.apache.beam.runners.core.construction.TransformInputs;
import org.apache.beam.runners.samza.SamzaPipelineOptions;
import org.apache.beam.runners.samza.runtime.OpMessage;
import org.apache.beam.sdk.runners.AppliedPTransform;
import org.apache.beam.sdk.transforms.PTransform;
import org.apache.beam.sdk.transforms.windowing.BoundedWindow;
import org.apache.beam.sdk.util.WindowedValue;
import org.apache.beam.sdk.values.PCollection;
import org.apache.beam.sdk.values.PCollectionView;
import org.apache.beam.sdk.values.PValue;
import org.apache.beam.sdk.values.TupleTag;
<<<<<<< HEAD
import org.apache.samza.application.descriptors.StreamApplicationDescriptor;
import org.apache.samza.config.Config;
import org.apache.samza.config.MapConfig;
import org.apache.samza.operators.KV;
import org.apache.samza.operators.MessageStream;
import org.apache.samza.operators.OutputStream;
import org.apache.samza.serializers.NoOpSerde;
import org.apache.samza.system.EndOfStreamMessage;
import org.apache.samza.system.OutgoingMessageEnvelope;
import org.apache.samza.system.StreamSpec;
import org.apache.samza.system.SystemFactory;
import org.apache.samza.system.SystemProducer;
import org.apache.samza.system.SystemStream;
import org.apache.samza.system.SystemStreamMetadata;
import org.apache.samza.system.WatermarkMessage;
import org.apache.samza.system.descriptors.GenericInputDescriptor;
import org.apache.samza.system.descriptors.GenericSystemDescriptor;
import org.apache.samza.system.descriptors.InputDescriptor;
import org.apache.samza.system.descriptors.OutputDescriptor;
import org.apache.samza.system.inmemory.InMemorySystemFactory;
import org.apache.samza.table.Table;
import org.apache.samza.table.descriptors.TableDescriptor;
import org.joda.time.Instant;
=======
import org.apache.beam.vendor.guava.v20_0.com.google.common.collect.Iterables;
import org.apache.samza.operators.KV;
import org.apache.samza.operators.MessageStream;
import org.apache.samza.operators.OutputStream;
import org.apache.samza.operators.StreamGraph;
import org.apache.samza.operators.TableDescriptor;
import org.apache.samza.table.Table;
>>>>>>> c0f20401
import org.slf4j.Logger;
import org.slf4j.LoggerFactory;

/**
 * Helper that keeps the mapping from BEAM {@link PValue}/{@link PCollectionView} to Samza {@link
 * MessageStream}. It also provides other context data such as input and output of a {@link
 * PTransform}.
 */
public class TranslationContext {
  public static final Logger LOG = LoggerFactory.getLogger(TranslationContext.class);
<<<<<<< HEAD
  private final StreamApplicationDescriptor appDescriptor;
=======
  private final StreamGraph streamGraph;
>>>>>>> c0f20401
  private final Map<PValue, MessageStream<?>> messsageStreams = new HashMap<>();
  private final Map<PCollectionView<?>, MessageStream<?>> viewStreams = new HashMap<>();
  private final Map<PValue, String> idMap;
  private final Map<String, MessageStream> registeredInputStreams = new HashMap<>();
  private final Map<String, Table> registeredTables = new HashMap<>();
<<<<<<< HEAD
=======
  private final PValue dummySource;
>>>>>>> c0f20401
  private final SamzaPipelineOptions options;

  private AppliedPTransform<?, ?, ?> currentTransform;
  private int topologicalId;

  public TranslationContext(
      StreamApplicationDescriptor appDescriptor,
      Map<PValue, String> idMap,
      SamzaPipelineOptions options) {
    this.appDescriptor = appDescriptor;
    this.idMap = idMap;
    this.options = options;
  }

<<<<<<< HEAD
  public <OutT> void registerInputMessageStream(
      PValue pvalue,
      InputDescriptor<org.apache.samza.operators.KV<?, OpMessage<OutT>>, ?> inputDescriptor) {
    // we want to register it with the Samza graph only once per i/o stream
    final String streamId = inputDescriptor.getStreamId();
    if (registeredInputStreams.containsKey(streamId)) {
      MessageStream<OpMessage<OutT>> messageStream = registeredInputStreams.get(streamId);
      LOG.info(
          String.format(
              "Stream id %s has already been mapped to %s stream. Mapping %s to the same message stream.",
              streamId, messageStream, pvalue));
      registerMessageStream(pvalue, messageStream);

      return;
=======
  public <OutT> void registerInputMessageStream(PValue pvalue) {
    // We only register dummySource if it is actually used (determined by a call to getDummyStream).
    if (!pvalue.equals(dummySource)) {
      doRegisterInputMessageStream(pvalue, getIdForPValue(pvalue));
    }
  }

  public <OutT> void registerInputMessageStreamById(PValue pvalue, String streamId) {
    // We only register dummySource if it is actually used (determined by a call to getDummyStream).
    if (!pvalue.equals(dummySource)) {
      doRegisterInputMessageStream(pvalue, streamId);
>>>>>>> c0f20401
    }
    @SuppressWarnings("unchecked")
    final MessageStream<OpMessage<OutT>> typedStream =
        getValueStream(appDescriptor.getInputStream(inputDescriptor));

    registerMessageStream(pvalue, typedStream);
    registeredInputStreams.put(streamId, typedStream);
  }

  public <OutT> void registerMessageStream(PValue pvalue, MessageStream<OpMessage<OutT>> stream) {
    if (messsageStreams.containsKey(pvalue)) {
      throw new IllegalArgumentException("Stream already registered for pvalue: " + pvalue);
    }
    messsageStreams.put(pvalue, stream);
  }

  // Add a dummy stream for use in special cases (TestStream, empty flatten)
  public MessageStream<OpMessage<String>> getDummyStream() {
<<<<<<< HEAD
    InputDescriptor<OpMessage<String>, ?> dummyInput =
        createDummyStreamDescriptor(UUID.randomUUID().toString());
    return appDescriptor.getInputStream(dummyInput);
=======
    if (!messsageStreams.containsKey(dummySource)) {
      doRegisterInputMessageStream(dummySource, getIdForPValue(dummySource));
    }

    return getMessageStream(dummySource);
>>>>>>> c0f20401
  }

  public <OutT> MessageStream<OpMessage<OutT>> getMessageStream(PValue pvalue) {
    @SuppressWarnings("unchecked")
    final MessageStream<OpMessage<OutT>> stream =
        (MessageStream<OpMessage<OutT>>) messsageStreams.get(pvalue);
    if (stream == null) {
      throw new IllegalArgumentException("No stream registered for pvalue: " + pvalue);
    }
    return stream;
  }

  public <ElemT, ViewT> void registerViewStream(
      PCollectionView<ViewT> view, MessageStream<OpMessage<Iterable<ElemT>>> stream) {
    if (viewStreams.containsKey(view)) {
      throw new IllegalArgumentException("Stream already registered for view: " + view);
    }

    viewStreams.put(view, stream);
  }

  public <InT> MessageStream<OpMessage<InT>> getViewStream(PCollectionView<?> view) {
    @SuppressWarnings("unchecked")
    final MessageStream<OpMessage<InT>> stream =
        (MessageStream<OpMessage<InT>>) viewStreams.get(view);
    if (stream == null) {
      throw new IllegalArgumentException("No stream registered for view: " + view);
    }
    return stream;
  }

  public <ViewT> String getViewId(PCollectionView<ViewT> view) {
    return getIdForPValue(view);
  }

  public void setCurrentTransform(AppliedPTransform<?, ?, ?> currentTransform) {
    this.currentTransform = currentTransform;
  }

  public void clearCurrentTransform() {
    this.currentTransform = null;
  }

  public AppliedPTransform<?, ?, ?> getCurrentTransform() {
    return currentTransform;
  }

  /**
   * Uniquely identify a node when doing a topological traversal of the BEAM {@link
   * org.apache.beam.sdk.Pipeline}. It's changed on a per-node basis.
   *
   * @param id id for the node.
   */
  public void setCurrentTopologicalId(int id) {
    this.topologicalId = id;
  }

  public int getCurrentTopologicalId() {
    return this.topologicalId;
  }

  @SuppressWarnings("unchecked")
  public <InT extends PValue> InT getInput(PTransform<InT, ?> transform) {
    return (InT)
        Iterables.getOnlyElement(TransformInputs.nonAdditionalInputs(this.currentTransform));
  }

  @SuppressWarnings("unchecked")
  public <OutT extends PValue> OutT getOutput(PTransform<?, OutT> transform) {
    return (OutT) Iterables.getOnlyElement(this.currentTransform.getOutputs().values());
  }

  @SuppressWarnings("unchecked")
  public <OutT> TupleTag<OutT> getOutputTag(PTransform<?, ? extends PCollection<OutT>> transform) {
    return (TupleTag<OutT>) Iterables.getOnlyElement(this.currentTransform.getOutputs().keySet());
  }

  public SamzaPipelineOptions getPipelineOptions() {
    return this.options;
  }

<<<<<<< HEAD
  public <OutT> OutputStream<OutT> getOutputStream(OutputDescriptor<OutT, ?> outputDescriptor) {
    return appDescriptor.getOutputStream(outputDescriptor);
  }

  @SuppressWarnings("unchecked")
  public <K, V> Table<KV<K, V>> getTable(TableDescriptor<K, V, ?> tableDesc) {
    return registeredTables.computeIfAbsent(
        tableDesc.getTableId(), id -> appDescriptor.getTable(tableDesc));
=======
  public <OutT> OutputStream<OutT> getOutputStreamById(String outputStreamId) {
    return streamGraph.getOutputStream(outputStreamId);
  }

  @SuppressWarnings("unchecked")
  public <K, V> Table<KV<K, V>> getTable(TableDescriptor<K, V, ?> tableDesc) {
    return registeredTables.computeIfAbsent(
        tableDesc.getTableId(), id -> streamGraph.getTable(tableDesc));
  }

  private <OutT> void doRegisterInputMessageStream(PValue pvalue, String streamId) {
    // we want to register it with the Samza graph only once per i/o stream
    if (registeredInputStreams.containsKey(streamId)) {
      MessageStream<OpMessage<OutT>> messageStream = registeredInputStreams.get(streamId);
      LOG.info(
          String.format(
              "Stream id %s has already been mapped to %s stream. Mapping %s to the same message stream.",
              streamId, messageStream, pvalue));
      registerMessageStream(pvalue, messageStream);

      return;
    }
    @SuppressWarnings("unchecked")
    final MessageStream<OpMessage<OutT>> typedStream =
        streamGraph
            .<org.apache.samza.operators.KV<?, OpMessage<OutT>>>getInputStream(streamId)
            .map(org.apache.samza.operators.KV::getValue);

    registerMessageStream(pvalue, typedStream);
    registeredInputStreams.put(streamId, typedStream);
>>>>>>> c0f20401
  }

  private static <T> MessageStream<T> getValueStream(
      MessageStream<org.apache.samza.operators.KV<?, T>> input) {
    return input.map(org.apache.samza.operators.KV::getValue);
  }

  public String getIdForPValue(PValue pvalue) {
    final String id = idMap.get(pvalue);
    if (id == null) {
      throw new IllegalArgumentException("No id mapping for value: " + pvalue);
    }
    return id;
  }

  /** The dummy stream created will only be used in Beam tests. */
  private static InputDescriptor<OpMessage<String>, ?> createDummyStreamDescriptor(String id) {
    final GenericSystemDescriptor dummySystem =
        new GenericSystemDescriptor(id, InMemorySystemFactory.class.getName());
    final GenericInputDescriptor<OpMessage<String>> dummyInput =
        dummySystem.getInputDescriptor(id, new NoOpSerde<>());
    dummyInput.withOffsetDefault(SystemStreamMetadata.OffsetType.OLDEST);
    final Config config = new MapConfig(dummyInput.toConfig(), dummySystem.toConfig());
    final SystemFactory factory = new InMemorySystemFactory();
    final StreamSpec dummyStreamSpec = new StreamSpec(id, id, id, 1);
    factory.getAdmin(id, config).createStream(dummyStreamSpec);

    final SystemProducer producer = factory.getProducer(id, config, null);
    final SystemStream sysStream = new SystemStream(id, id);
    final Consumer<Object> sendFn =
        (msg) -> {
          producer.send(id, new OutgoingMessageEnvelope(sysStream, 0, null, msg));
        };
    final WindowedValue<String> windowedValue =
        WindowedValue.timestampedValueInGlobalWindow("dummy", new Instant());

    sendFn.accept(OpMessage.ofElement(windowedValue));
    sendFn.accept(new WatermarkMessage(BoundedWindow.TIMESTAMP_MAX_VALUE.getMillis()));
    sendFn.accept(new EndOfStreamMessage(null));
    return dummyInput;
  }
}<|MERGE_RESOLUTION|>--- conflicted
+++ resolved
@@ -32,7 +32,7 @@
 import org.apache.beam.sdk.values.PCollectionView;
 import org.apache.beam.sdk.values.PValue;
 import org.apache.beam.sdk.values.TupleTag;
-<<<<<<< HEAD
+import org.apache.beam.vendor.guava.v20_0.com.google.common.collect.Iterables;
 import org.apache.samza.application.descriptors.StreamApplicationDescriptor;
 import org.apache.samza.config.Config;
 import org.apache.samza.config.MapConfig;
@@ -56,15 +56,6 @@
 import org.apache.samza.table.Table;
 import org.apache.samza.table.descriptors.TableDescriptor;
 import org.joda.time.Instant;
-=======
-import org.apache.beam.vendor.guava.v20_0.com.google.common.collect.Iterables;
-import org.apache.samza.operators.KV;
-import org.apache.samza.operators.MessageStream;
-import org.apache.samza.operators.OutputStream;
-import org.apache.samza.operators.StreamGraph;
-import org.apache.samza.operators.TableDescriptor;
-import org.apache.samza.table.Table;
->>>>>>> c0f20401
 import org.slf4j.Logger;
 import org.slf4j.LoggerFactory;
 
@@ -75,20 +66,12 @@
  */
 public class TranslationContext {
   public static final Logger LOG = LoggerFactory.getLogger(TranslationContext.class);
-<<<<<<< HEAD
   private final StreamApplicationDescriptor appDescriptor;
-=======
-  private final StreamGraph streamGraph;
->>>>>>> c0f20401
   private final Map<PValue, MessageStream<?>> messsageStreams = new HashMap<>();
   private final Map<PCollectionView<?>, MessageStream<?>> viewStreams = new HashMap<>();
   private final Map<PValue, String> idMap;
   private final Map<String, MessageStream> registeredInputStreams = new HashMap<>();
   private final Map<String, Table> registeredTables = new HashMap<>();
-<<<<<<< HEAD
-=======
-  private final PValue dummySource;
->>>>>>> c0f20401
   private final SamzaPipelineOptions options;
 
   private AppliedPTransform<?, ?, ?> currentTransform;
@@ -103,7 +86,6 @@
     this.options = options;
   }
 
-<<<<<<< HEAD
   public <OutT> void registerInputMessageStream(
       PValue pvalue,
       InputDescriptor<org.apache.samza.operators.KV<?, OpMessage<OutT>>, ?> inputDescriptor) {
@@ -118,19 +100,6 @@
       registerMessageStream(pvalue, messageStream);
 
       return;
-=======
-  public <OutT> void registerInputMessageStream(PValue pvalue) {
-    // We only register dummySource if it is actually used (determined by a call to getDummyStream).
-    if (!pvalue.equals(dummySource)) {
-      doRegisterInputMessageStream(pvalue, getIdForPValue(pvalue));
-    }
-  }
-
-  public <OutT> void registerInputMessageStreamById(PValue pvalue, String streamId) {
-    // We only register dummySource if it is actually used (determined by a call to getDummyStream).
-    if (!pvalue.equals(dummySource)) {
-      doRegisterInputMessageStream(pvalue, streamId);
->>>>>>> c0f20401
     }
     @SuppressWarnings("unchecked")
     final MessageStream<OpMessage<OutT>> typedStream =
@@ -149,17 +118,9 @@
 
   // Add a dummy stream for use in special cases (TestStream, empty flatten)
   public MessageStream<OpMessage<String>> getDummyStream() {
-<<<<<<< HEAD
     InputDescriptor<OpMessage<String>, ?> dummyInput =
         createDummyStreamDescriptor(UUID.randomUUID().toString());
     return appDescriptor.getInputStream(dummyInput);
-=======
-    if (!messsageStreams.containsKey(dummySource)) {
-      doRegisterInputMessageStream(dummySource, getIdForPValue(dummySource));
-    }
-
-    return getMessageStream(dummySource);
->>>>>>> c0f20401
   }
 
   public <OutT> MessageStream<OpMessage<OutT>> getMessageStream(PValue pvalue) {
@@ -241,7 +202,6 @@
     return this.options;
   }
 
-<<<<<<< HEAD
   public <OutT> OutputStream<OutT> getOutputStream(OutputDescriptor<OutT, ?> outputDescriptor) {
     return appDescriptor.getOutputStream(outputDescriptor);
   }
@@ -250,38 +210,6 @@
   public <K, V> Table<KV<K, V>> getTable(TableDescriptor<K, V, ?> tableDesc) {
     return registeredTables.computeIfAbsent(
         tableDesc.getTableId(), id -> appDescriptor.getTable(tableDesc));
-=======
-  public <OutT> OutputStream<OutT> getOutputStreamById(String outputStreamId) {
-    return streamGraph.getOutputStream(outputStreamId);
-  }
-
-  @SuppressWarnings("unchecked")
-  public <K, V> Table<KV<K, V>> getTable(TableDescriptor<K, V, ?> tableDesc) {
-    return registeredTables.computeIfAbsent(
-        tableDesc.getTableId(), id -> streamGraph.getTable(tableDesc));
-  }
-
-  private <OutT> void doRegisterInputMessageStream(PValue pvalue, String streamId) {
-    // we want to register it with the Samza graph only once per i/o stream
-    if (registeredInputStreams.containsKey(streamId)) {
-      MessageStream<OpMessage<OutT>> messageStream = registeredInputStreams.get(streamId);
-      LOG.info(
-          String.format(
-              "Stream id %s has already been mapped to %s stream. Mapping %s to the same message stream.",
-              streamId, messageStream, pvalue));
-      registerMessageStream(pvalue, messageStream);
-
-      return;
-    }
-    @SuppressWarnings("unchecked")
-    final MessageStream<OpMessage<OutT>> typedStream =
-        streamGraph
-            .<org.apache.samza.operators.KV<?, OpMessage<OutT>>>getInputStream(streamId)
-            .map(org.apache.samza.operators.KV::getValue);
-
-    registerMessageStream(pvalue, typedStream);
-    registeredInputStreams.put(streamId, typedStream);
->>>>>>> c0f20401
   }
 
   private static <T> MessageStream<T> getValueStream(

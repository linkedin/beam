/*
 * Licensed to the Apache Software Foundation (ASF) under one
 * or more contributor license agreements.  See the NOTICE file
 * distributed with this work for additional information
 * regarding copyright ownership.  The ASF licenses this file
 * to you under the Apache License, Version 2.0 (the
 * "License"); you may not use this file except in compliance
 * with the License.  You may obtain a copy of the License at
 *
 *     http://www.apache.org/licenses/LICENSE-2.0
 *
 * Unless required by applicable law or agreed to in writing, software
 * distributed under the License is distributed on an "AS IS" BASIS,
 * WITHOUT WARRANTIES OR CONDITIONS OF ANY KIND, either express or implied.
 * See the License for the specific language governing permissions and
 * limitations under the License.
 */
package org.apache.beam.runners.samza;

import org.apache.beam.sdk.options.Description;
import org.apache.beam.sdk.options.PortablePipelineOptions;

/** Samza pipeline option that contains portability specific logic. For internal usage only. */
public interface SamzaPortablePipelineOptions
    extends SamzaPipelineOptions, PortablePipelineOptions {
  @Description(
      "The file path for the local file system token. If not set (by default), then the runner would"
          + " not use secure server factory.")
  String getFsTokenPath();

<<<<<<< HEAD
  void setJobPort(int port);

  @Description("The FnControl port. (Default: 11441) ")
  @Default.Integer(11441)
  int getControlPort();

  void setControlPort(int port);

  @Description("The expansion service port. (Default: 11442) ")
  @Default.Integer(11442)
  int getExpansionPort();

  void setExpansionPort(int port);

  @Description(
      "The file path for the local file system token. If not set (by default), then the runner would"
          + " not use secure server factory.")
  String getFsTokenPath();

=======
>>>>>>> b10590cc
  void setFsTokenPath(String path);
}<|MERGE_RESOLUTION|>--- conflicted
+++ resolved
@@ -28,27 +28,5 @@
           + " not use secure server factory.")
   String getFsTokenPath();
 
-<<<<<<< HEAD
-  void setJobPort(int port);
-
-  @Description("The FnControl port. (Default: 11441) ")
-  @Default.Integer(11441)
-  int getControlPort();
-
-  void setControlPort(int port);
-
-  @Description("The expansion service port. (Default: 11442) ")
-  @Default.Integer(11442)
-  int getExpansionPort();
-
-  void setExpansionPort(int port);
-
-  @Description(
-      "The file path for the local file system token. If not set (by default), then the runner would"
-          + " not use secure server factory.")
-  String getFsTokenPath();
-
-=======
->>>>>>> b10590cc
   void setFsTokenPath(String path);
 }
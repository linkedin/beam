--- conflicted
+++ resolved
@@ -17,36 +17,31 @@
  */
 package org.apache.beam.runners.samza;
 
-<<<<<<< HEAD
 import java.io.File;
 import java.io.IOException;
-import java.nio.charset.Charset;
+import java.nio.charset.StandardCharsets;
 import java.nio.file.Files;
 import java.nio.file.attribute.PosixFilePermissions;
 import java.util.UUID;
 import org.apache.beam.runners.samza.metrics.SamzaMetricsContainer;
 import org.apache.beam.sdk.metrics.MetricsEnvironment;
-import org.apache.beam.vendor.grpc.v1p26p0.io.netty.util.internal.StringUtil;
+import org.apache.beam.vendor.grpc.v1p36p0.io.netty.util.internal.StringUtil;
 import org.apache.commons.io.FileUtils;
-=======
-import org.apache.beam.runners.samza.metrics.SamzaMetricsContainer;
->>>>>>> b10590cc
 import org.apache.samza.context.ApplicationContainerContext;
 import org.apache.samza.context.ApplicationContainerContextFactory;
 import org.apache.samza.context.ContainerContext;
 import org.apache.samza.context.ExternalContext;
 import org.apache.samza.context.JobContext;
 import org.apache.samza.metrics.MetricsRegistryMap;
+import org.slf4j.Logger;
+import org.slf4j.LoggerFactory;
 
 /** Runtime context for the Samza runner. */
 @SuppressWarnings({
   "nullness" // TODO(https://issues.apache.org/jira/browse/BEAM-10402)
 })
 public class SamzaExecutionContext implements ApplicationContainerContext {
-<<<<<<< HEAD
   private static final Logger LOG = LoggerFactory.getLogger(SamzaExecutionContext.class);
-=======
->>>>>>> b10590cc
 
   private final SamzaPipelineOptions options;
   private SamzaMetricsContainer metricsContainer;
@@ -67,14 +62,13 @@
     this.metricsContainer = metricsContainer;
   }
 
-<<<<<<< HEAD
   private static void writeFsTokenToFile(String tokenPath, String token) throws IOException {
     final File file = new File(tokenPath);
     if (!file.createNewFile()) {
       LOG.info("Fs token file already exists. Will override.");
     }
     Files.setPosixFilePermissions(file.toPath(), PosixFilePermissions.fromString("rw-------"));
-    FileUtils.writeStringToFile(file, token, Charset.defaultCharset());
+    FileUtils.writeStringToFile(file, token, StandardCharsets.UTF_8);
   }
 
   @Override
@@ -97,10 +91,6 @@
       }
     }
   }
-=======
-  @Override
-  public void start() {}
->>>>>>> b10590cc
 
   @Override
   public void stop() {}

--- conflicted
+++ resolved
@@ -46,7 +46,6 @@
   private static final Logger LOG = LoggerFactory.getLogger(SamzaJobServerDriver.class);
 
   private final SamzaPortablePipelineOptions pipelineOptions;
-  private ExpansionServer expansionServer;
 
   protected SamzaJobServerDriver(SamzaPortablePipelineOptions pipelineOptions) {
     this.pipelineOptions = pipelineOptions;
@@ -110,16 +109,6 @@
 
   public void run() throws Exception {
     // Create services
-<<<<<<< HEAD
-    InMemoryJobService service = createJobService();
-    GrpcFnServer<InMemoryJobService> jobServiceGrpcFnServer =
-        GrpcFnServer.allocatePortAndCreateFor(
-            service, ServerFactory.createWithPortSupplier(pipelineOptions::getJobPort));
-    String jobServerUrl = jobServiceGrpcFnServer.getApiServiceDescriptor().getUrl();
-    LOG.info("JobServer started on {}", jobServerUrl);
-    URI uri = new URI(jobServerUrl);
-    expansionServer = createExpansionService(uri.getHost(), pipelineOptions.getExpansionPort());
-=======
     final InMemoryJobService service = createJobService();
     final GrpcFnServer<InMemoryJobService> jobServiceGrpcFnServer =
         GrpcFnServer.allocatePortAndCreateFor(
@@ -129,7 +118,6 @@
     final URI uri = new URI(jobServerUrl);
     final ExpansionServer expansionServer =
         createExpansionService(uri.getHost(), pipelineOptions.getExpansionPort());
->>>>>>> 7f3ef450
 
     try {
       jobServiceGrpcFnServer.getServer().awaitTermination();
@@ -141,10 +129,6 @@
           expansionServer.close();
           LOG.info(
               "Expansion stopped on {}:{}", expansionServer.getHost(), expansionServer.getPort());
-<<<<<<< HEAD
-          expansionServer = null;
-=======
->>>>>>> 7f3ef450
         } catch (Exception e) {
           LOG.error("Error while closing the Expansion Service.", e);
         }

--- conflicted
+++ resolved
@@ -26,10 +26,6 @@
 import java.util.stream.Collectors;
 import org.apache.beam.runners.core.construction.graph.PipelineNode;
 import org.apache.beam.runners.fnexecution.provisioning.JobInfo;
-<<<<<<< HEAD
-import org.apache.beam.runners.fnexecution.wire.WireCoders;
-=======
->>>>>>> b10590cc
 import org.apache.beam.runners.samza.SamzaPipelineOptions;
 import org.apache.beam.runners.samza.runtime.OpMessage;
 import org.apache.beam.runners.samza.util.HashIdGenerator;
@@ -130,46 +126,6 @@
     registeredInputStreams.add(streamId);
   }
 
-<<<<<<< HEAD
-  public WindowedValue.WindowedValueCoder instantiateCoder(
-      String collectionId, RunnerApi.Components components) {
-    PipelineNode.PCollectionNode collectionNode =
-        PipelineNode.pCollection(collectionId, components.getPcollectionsOrThrow(collectionId));
-    try {
-      return (WindowedValue.WindowedValueCoder)
-          WireCoders.instantiateRunnerWireCoder(collectionNode, components);
-    } catch (IOException e) {
-      throw new RuntimeException(e);
-    }
-  }
-
-  public WindowingStrategy<?, BoundedWindow> getPortableWindowStrategy(
-      String collectionId, RunnerApi.Components components) {
-    RehydratedComponents rehydratedComponents = RehydratedComponents.forComponents(components);
-
-    RunnerApi.WindowingStrategy windowingStrategyProto =
-        components.getWindowingStrategiesOrThrow(
-            components.getPcollectionsOrThrow(collectionId).getWindowingStrategyId());
-
-    WindowingStrategy<?, ?> windowingStrategy;
-    try {
-      windowingStrategy =
-          WindowingStrategyTranslation.fromProto(windowingStrategyProto, rehydratedComponents);
-    } catch (Exception e) {
-      throw new IllegalStateException(
-          String.format(
-              "Unable to hydrate GroupByKey windowing strategy %s.", windowingStrategyProto),
-          e);
-    }
-
-    @SuppressWarnings("unchecked")
-    WindowingStrategy<?, BoundedWindow> ret =
-        (WindowingStrategy<?, BoundedWindow>) windowingStrategy;
-    return ret;
-  }
-
-=======
->>>>>>> b10590cc
   @SuppressWarnings("unchecked")
   public <K, V> Table<KV<K, V>> getTable(TableDescriptor<K, V, ?> tableDesc) {
     return registeredTables.computeIfAbsent(

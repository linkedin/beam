--- conflicted
+++ resolved
@@ -359,7 +359,6 @@
     return config;
   }
 
-<<<<<<< HEAD
   @Override
   public Map<String, String> createPortableConfig(
       PipelineNode.PTransformNode transform, SamzaPipelineOptions options) {
@@ -367,10 +366,7 @@
     return Collections.emptyMap();
   }
 
-  private static class SideInputWatermarkFn<InT>
-=======
   static class SideInputWatermarkFn<InT>
->>>>>>> f2d2e17f
       implements FlatMapFunction<OpMessage<InT>, OpMessage<InT>>,
           WatermarkFunction<OpMessage<InT>> {
 

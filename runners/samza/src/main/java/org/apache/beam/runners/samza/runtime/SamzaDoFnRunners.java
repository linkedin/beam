/*
 * Licensed to the Apache Software Foundation (ASF) under one
 * or more contributor license agreements.  See the NOTICE file
 * distributed with this work for additional information
 * regarding copyright ownership.  The ASF licenses this file
 * to you under the Apache License, Version 2.0 (the
 * "License"); you may not use this file except in compliance
 * with the License.  You may obtain a copy of the License at
 *
 *     http://www.apache.org/licenses/LICENSE-2.0
 *
 * Unless required by applicable law or agreed to in writing, software
 * distributed under the License is distributed on an "AS IS" BASIS,
 * WITHOUT WARRANTIES OR CONDITIONS OF ANY KIND, either express or implied.
 * See the License for the specific language governing permissions and
 * limitations under the License.
 */
package org.apache.beam.runners.samza.runtime;

import java.util.Collections;
import java.util.List;
import java.util.Locale;
import java.util.Map;
import java.util.concurrent.LinkedBlockingQueue;
import org.apache.beam.model.pipeline.v1.RunnerApi;
import org.apache.beam.runners.core.DoFnRunner;
import org.apache.beam.runners.core.DoFnRunners;
import org.apache.beam.runners.core.SideInputHandler;
import org.apache.beam.runners.core.StateInternals;
import org.apache.beam.runners.core.StateNamespaces;
import org.apache.beam.runners.core.StateTags;
import org.apache.beam.runners.core.StatefulDoFnRunner;
import org.apache.beam.runners.core.StepContext;
import org.apache.beam.runners.core.TimerInternals;
import org.apache.beam.runners.core.construction.Timer;
import org.apache.beam.runners.core.construction.graph.ExecutableStage;
import org.apache.beam.runners.fnexecution.control.BundleProgressHandler;
import org.apache.beam.runners.fnexecution.control.OutputReceiverFactory;
import org.apache.beam.runners.fnexecution.control.RemoteBundle;
import org.apache.beam.runners.fnexecution.control.StageBundleFactory;
import org.apache.beam.runners.fnexecution.control.TimerReceiverFactory;
import org.apache.beam.runners.fnexecution.state.StateRequestHandler;
import org.apache.beam.runners.samza.SamzaExecutionContext;
import org.apache.beam.runners.samza.SamzaPipelineOptions;
import org.apache.beam.runners.samza.metrics.DoFnRunnerWithMetrics;
import org.apache.beam.runners.samza.util.StateUtils;
import org.apache.beam.runners.samza.util.WindowUtils;
import org.apache.beam.sdk.coders.Coder;
import org.apache.beam.sdk.fn.data.FnDataReceiver;
import org.apache.beam.sdk.state.BagState;
import org.apache.beam.sdk.state.TimeDomain;
import org.apache.beam.sdk.transforms.DoFn;
import org.apache.beam.sdk.transforms.DoFnSchemaInformation;
import org.apache.beam.sdk.transforms.reflect.DoFnSignature;
import org.apache.beam.sdk.transforms.reflect.DoFnSignatures;
import org.apache.beam.sdk.transforms.windowing.BoundedWindow;
import org.apache.beam.sdk.transforms.windowing.PaneInfo;
import org.apache.beam.sdk.util.WindowedValue;
import org.apache.beam.sdk.values.KV;
import org.apache.beam.sdk.values.PCollectionView;
import org.apache.beam.sdk.values.TupleTag;
import org.apache.beam.sdk.values.TypeDescriptor;
import org.apache.beam.sdk.values.WindowingStrategy;
import org.apache.beam.vendor.guava.v26_0_jre.com.google.common.collect.Iterables;
import org.apache.samza.context.Context;
import org.joda.time.Instant;

/** A factory for Samza runner translator to create underlying DoFnRunner used in {@link DoFnOp}. */
@SuppressWarnings({
  "rawtypes", // TODO(https://issues.apache.org/jira/browse/BEAM-10556)
  "nullness" // TODO(https://issues.apache.org/jira/browse/BEAM-10402)
})
public class SamzaDoFnRunners {

  /** Create DoFnRunner for java runner. */
  public static <InT, FnOutT> DoFnRunner<InT, FnOutT> create(
      SamzaPipelineOptions pipelineOptions,
      DoFn<InT, FnOutT> doFn,
      WindowingStrategy<?, ?> windowingStrategy,
      String transformFullName,
      String transformId,
      Context context,
      TupleTag<FnOutT> mainOutputTag,
      SideInputHandler sideInputHandler,
      SamzaTimerInternalsFactory<?> timerInternalsFactory,
      Coder<?> keyCoder,
      DoFnRunners.OutputManager outputManager,
      Coder<InT> inputCoder,
      List<TupleTag<?>> sideOutputTags,
      Map<TupleTag<?>, Coder<?>> outputCoders,
      DoFnSchemaInformation doFnSchemaInformation,
      Map<String, PCollectionView<?>> sideInputMapping) {
    final KeyedInternals keyedInternals;
    final TimerInternals timerInternals;
    final StateInternals stateInternals;
    final DoFnSignature signature = DoFnSignatures.getSignature(doFn.getClass());
    final SamzaStoreStateInternals.Factory<?> stateInternalsFactory =
        SamzaStoreStateInternals.createStateInternalsFactory(
            transformId, keyCoder, context.getTaskContext(), pipelineOptions, signature);

    final SamzaExecutionContext executionContext =
        (SamzaExecutionContext) context.getApplicationContainerContext();
    if (StateUtils.isStateful(doFn)) {
      keyedInternals = new KeyedInternals(stateInternalsFactory, timerInternalsFactory);
      stateInternals = keyedInternals.stateInternals();
      timerInternals = keyedInternals.timerInternals();
    } else {
      keyedInternals = null;
      stateInternals = stateInternalsFactory.stateInternalsForKey(null);
      timerInternals = timerInternalsFactory.timerInternalsForKey(null);
    }

    final StepContext stepContext = createStepContext(stateInternals, timerInternals);
    final DoFnRunner<InT, FnOutT> underlyingRunner =
        DoFnRunners.simpleRunner(
            pipelineOptions,
            doFn,
            sideInputHandler,
            outputManager,
            mainOutputTag,
            sideOutputTags,
            stepContext,
            inputCoder,
            outputCoders,
            windowingStrategy,
            doFnSchemaInformation,
            sideInputMapping);

    final DoFnRunner<InT, FnOutT> doFnRunnerWithMetrics =
        pipelineOptions.getEnableMetrics()
            ? DoFnRunnerWithMetrics.wrap(
                underlyingRunner, executionContext.getMetricsContainer(), transformFullName)
            : underlyingRunner;

    if (keyedInternals != null) {
      final DoFnRunner<InT, FnOutT> statefulDoFnRunner =
          DoFnRunners.defaultStatefulDoFnRunner(
              doFn,
              inputCoder,
              doFnRunnerWithMetrics,
              stepContext,
              windowingStrategy,
              new StatefulDoFnRunner.TimeInternalsCleanupTimer(timerInternals, windowingStrategy),
              createStateCleaner(doFn, windowingStrategy, keyedInternals.stateInternals()));

      return new DoFnRunnerWithKeyedInternals<>(statefulDoFnRunner, keyedInternals);
    } else {
      return doFnRunnerWithMetrics;
    }
  }

  /** Creates a {@link StepContext} that allows accessing state and timer internals. */
  private static StepContext createStepContext(
      StateInternals stateInternals, TimerInternals timerInternals) {
    return new StepContext() {
      @Override
      public StateInternals stateInternals() {
        return stateInternals;
      }

      @Override
      public TimerInternals timerInternals() {
        return timerInternals;
      }
    };
  }

  @SuppressWarnings("unchecked")
  private static <InT, FnOutT> StatefulDoFnRunner.StateCleaner<?> createStateCleaner(
      DoFn<InT, FnOutT> doFn,
      WindowingStrategy<?, ?> windowingStrategy,
      StateInternals stateInternals) {
    final TypeDescriptor windowType = windowingStrategy.getWindowFn().getWindowTypeDescriptor();
    if (windowType.isSubtypeOf(TypeDescriptor.of(BoundedWindow.class))) {
      final Coder<? extends BoundedWindow> windowCoder =
          windowingStrategy.getWindowFn().windowCoder();
      return new StatefulDoFnRunner.StateInternalsStateCleaner<>(doFn, stateInternals, windowCoder);
    } else {
      return null;
    }
  }

  /** Create DoFnRunner for portable runner. */
  @SuppressWarnings("unchecked")
  public static <InT, FnOutT> DoFnRunner<InT, FnOutT> createPortable(
      String transformId,
      String bundleStateId,
      Coder<WindowedValue<InT>> windowedValueCoder,
      ExecutableStage executableStage,
      Map<?, PCollectionView<?>> sideInputMapping,
      SideInputHandler sideInputHandler,
      SamzaStoreStateInternals.Factory<?> nonKeyedStateInternalsFactory,
      SamzaTimerInternalsFactory<?> timerInternalsFactory,
      SamzaPipelineOptions pipelineOptions,
      DoFnRunners.OutputManager outputManager,
      StageBundleFactory stageBundleFactory,
      StateRequestHandler stateRequestHandler,
      TupleTag<FnOutT> mainOutputTag,
      Map<String, TupleTag<?>> idToTupleTagMap,
      Context context,
      String transformFullName) {
    // storing events within a bundle in states
    final BagState<WindowedValue<InT>> bundledEventsBag =
        nonKeyedStateInternalsFactory
            .stateInternalsForKey(null)
            .state(StateNamespaces.global(), StateTags.bag(bundleStateId, windowedValueCoder));

    final StateRequestHandler stateRequestHandler =
        SamzaStateRequestHandlers.of(
            transformId,
            context.getTaskContext(),
            pipelineOptions,
            executableStage,
            stageBundleFactory,
            (Map<RunnerApi.ExecutableStagePayload.SideInputId, PCollectionView<?>>)
                sideInputMapping,
            sideInputHandler);

    final SamzaExecutionContext executionContext =
        (SamzaExecutionContext) context.getApplicationContainerContext();
    final DoFnRunner<InT, FnOutT> underlyingRunner =
        new SdkHarnessDoFnRunner<>(
<<<<<<< HEAD
=======
            timerInternalsFactory,
            WindowUtils.getWindowStrategy(
                executableStage.getInputPCollection().getId(), executableStage.getComponents()),
>>>>>>> b10590cc
            outputManager,
            stageBundleFactory,
            mainOutputTag,
            idToTupleTagMap,
            bundledEventsBag,
            stateRequestHandler);
<<<<<<< HEAD
    return DoFnRunnerWithMetrics.wrap(
        sdkHarnessDoFnRunner, executionContext.getMetricsContainer(), transformFullName);
=======
    return pipelineOptions.getEnableMetrics()
        ? DoFnRunnerWithMetrics.wrap(
            underlyingRunner, executionContext.getMetricsContainer(), transformFullName)
        : underlyingRunner;
>>>>>>> b10590cc
  }

  private static class SdkHarnessDoFnRunner<InT, FnOutT> implements DoFnRunner<InT, FnOutT> {
    private final SamzaTimerInternalsFactory timerInternalsFactory;
    private final WindowingStrategy windowingStrategy;
    private final DoFnRunners.OutputManager outputManager;
    private final StageBundleFactory stageBundleFactory;
    private final TupleTag<FnOutT> mainOutputTag;
    private final Map<String, TupleTag<?>> idToTupleTagMap;
    private final LinkedBlockingQueue<KV<String, FnOutT>> outputQueue = new LinkedBlockingQueue<>();
    private final BagState<WindowedValue<InT>> bundledEventsBag;
    private RemoteBundle remoteBundle;
    private FnDataReceiver<WindowedValue<?>> inputReceiver;
    private StateRequestHandler stateRequestHandler;

    private SdkHarnessDoFnRunner(
        SamzaTimerInternalsFactory<?> timerInternalsFactory,
        WindowingStrategy windowingStrategy,
        DoFnRunners.OutputManager outputManager,
        StageBundleFactory stageBundleFactory,
        TupleTag<FnOutT> mainOutputTag,
        Map<String, TupleTag<?>> idToTupleTagMap,
        BagState<WindowedValue<InT>> bundledEventsBag,
        StateRequestHandler stateRequestHandler) {
<<<<<<< HEAD
=======
      this.timerInternalsFactory = timerInternalsFactory;
      this.windowingStrategy = windowingStrategy;
>>>>>>> b10590cc
      this.outputManager = outputManager;
      this.stageBundleFactory = stageBundleFactory;
      this.mainOutputTag = mainOutputTag;
      this.idToTupleTagMap = idToTupleTagMap;
      this.bundledEventsBag = bundledEventsBag;
      this.stateRequestHandler = stateRequestHandler;
<<<<<<< HEAD
=======
    }

    @SuppressWarnings("unchecked")
    private void timerDataConsumer(Timer<?> timerElement, TimerInternals.TimerData timerData) {
      TimerInternals timerInternals =
          timerInternalsFactory.timerInternalsForKey(timerElement.getUserKey());
      if (timerElement.getClearBit()) {
        timerInternals.deleteTimer(timerData);
      } else {
        timerInternals.setTimer(timerData);
      }
>>>>>>> b10590cc
    }

    @Override
    public void startBundle() {
      try {
        OutputReceiverFactory receiverFactory =
            new OutputReceiverFactory() {
              @Override
              public FnDataReceiver<FnOutT> create(String pCollectionId) {
                return (receivedElement) -> {
                  // handover to queue, do not block the grpc thread
                  outputQueue.put(KV.of(pCollectionId, receivedElement));
                };
              }
            };

        final Coder<BoundedWindow> windowCoder = windowingStrategy.getWindowFn().windowCoder();
        final TimerReceiverFactory timerReceiverFactory =
            new TimerReceiverFactory(stageBundleFactory, this::timerDataConsumer, windowCoder);

        remoteBundle =
            stageBundleFactory.getBundle(
<<<<<<< HEAD
                receiverFactory, stateRequestHandler, BundleProgressHandler.ignored());
=======
                receiverFactory,
                timerReceiverFactory,
                stateRequestHandler,
                BundleProgressHandler.ignored());
>>>>>>> b10590cc

        inputReceiver = Iterables.getOnlyElement(remoteBundle.getInputReceivers().values());
        bundledEventsBag
            .read()
            .forEach(
                elem -> {
                  try {
                    inputReceiver.accept(elem);
                  } catch (Exception e) {
                    throw new RuntimeException(e);
                  }
                });
      } catch (Exception e) {
        throw new RuntimeException(e);
      }
    }

    @Override
    public void processElement(WindowedValue<InT> elem) {
      try {
        bundledEventsBag.add(elem);
        inputReceiver.accept(elem);
        emitResults();
      } catch (Exception e) {
        throw new RuntimeException(e);
      }
    }

    private void emitResults() {
      KV<String, FnOutT> result;
      while ((result = outputQueue.poll()) != null) {
        outputManager.output(
            idToTupleTagMap.get(result.getKey()), (WindowedValue) result.getValue());
      }
    }

    @Override
    public <KeyT> void onTimer(
        String timerId,
        String timerFamilyId,
        KeyT key,
        BoundedWindow window,
        Instant timestamp,
        Instant outputTimestamp,
        TimeDomain timeDomain) {
      final KV<String, String> timerReceiverKey =
          TimerReceiverFactory.decodeTimerDataTimerId(timerFamilyId);
      final FnDataReceiver<Timer> timerReceiver =
          remoteBundle.getTimerReceivers().get(timerReceiverKey);
      final Timer timerValue =
          Timer.of(
              key,
              timerId,
              Collections.singletonList(window),
              timestamp,
              outputTimestamp,
              // TODO: Support propagating the PaneInfo through.
              PaneInfo.NO_FIRING);
      try {
        timerReceiver.accept(timerValue);
      } catch (Exception e) {
        throw new RuntimeException(
            String.format(Locale.ENGLISH, "Failed to process timer %s", timerReceiver), e);
      }
    }

    @Override
    public void finishBundle() {
      try {
        // RemoteBundle close blocks until all results are received
        remoteBundle.close();
        emitResults();
        bundledEventsBag.clear();
      } catch (Exception e) {
        throw new RuntimeException("Failed to finish remote bundle", e);
      } finally {
        remoteBundle = null;
        inputReceiver = null;
      }
    }

    @Override
    public <KeyT> void onWindowExpiration(BoundedWindow window, Instant timestamp, KeyT key) {}

    @Override
    public DoFn<InT, FnOutT> getFn() {
      throw new UnsupportedOperationException();
    }
  }
}<|MERGE_RESOLUTION|>--- conflicted
+++ resolved
@@ -194,7 +194,6 @@
       SamzaPipelineOptions pipelineOptions,
       DoFnRunners.OutputManager outputManager,
       StageBundleFactory stageBundleFactory,
-      StateRequestHandler stateRequestHandler,
       TupleTag<FnOutT> mainOutputTag,
       Map<String, TupleTag<?>> idToTupleTagMap,
       Context context,
@@ -220,27 +219,19 @@
         (SamzaExecutionContext) context.getApplicationContainerContext();
     final DoFnRunner<InT, FnOutT> underlyingRunner =
         new SdkHarnessDoFnRunner<>(
-<<<<<<< HEAD
-=======
             timerInternalsFactory,
             WindowUtils.getWindowStrategy(
                 executableStage.getInputPCollection().getId(), executableStage.getComponents()),
->>>>>>> b10590cc
             outputManager,
             stageBundleFactory,
             mainOutputTag,
             idToTupleTagMap,
             bundledEventsBag,
             stateRequestHandler);
-<<<<<<< HEAD
-    return DoFnRunnerWithMetrics.wrap(
-        sdkHarnessDoFnRunner, executionContext.getMetricsContainer(), transformFullName);
-=======
     return pipelineOptions.getEnableMetrics()
         ? DoFnRunnerWithMetrics.wrap(
             underlyingRunner, executionContext.getMetricsContainer(), transformFullName)
         : underlyingRunner;
->>>>>>> b10590cc
   }
 
   private static class SdkHarnessDoFnRunner<InT, FnOutT> implements DoFnRunner<InT, FnOutT> {
@@ -265,19 +256,14 @@
         Map<String, TupleTag<?>> idToTupleTagMap,
         BagState<WindowedValue<InT>> bundledEventsBag,
         StateRequestHandler stateRequestHandler) {
-<<<<<<< HEAD
-=======
       this.timerInternalsFactory = timerInternalsFactory;
       this.windowingStrategy = windowingStrategy;
->>>>>>> b10590cc
       this.outputManager = outputManager;
       this.stageBundleFactory = stageBundleFactory;
       this.mainOutputTag = mainOutputTag;
       this.idToTupleTagMap = idToTupleTagMap;
       this.bundledEventsBag = bundledEventsBag;
       this.stateRequestHandler = stateRequestHandler;
-<<<<<<< HEAD
-=======
     }
 
     @SuppressWarnings("unchecked")
@@ -289,7 +275,6 @@
       } else {
         timerInternals.setTimer(timerData);
       }
->>>>>>> b10590cc
     }
 
     @Override
@@ -312,14 +297,10 @@
 
         remoteBundle =
             stageBundleFactory.getBundle(
-<<<<<<< HEAD
-                receiverFactory, stateRequestHandler, BundleProgressHandler.ignored());
-=======
                 receiverFactory,
                 timerReceiverFactory,
                 stateRequestHandler,
                 BundleProgressHandler.ignored());
->>>>>>> b10590cc
 
         inputReceiver = Iterables.getOnlyElement(remoteBundle.getInputReceivers().values());
         bundledEventsBag

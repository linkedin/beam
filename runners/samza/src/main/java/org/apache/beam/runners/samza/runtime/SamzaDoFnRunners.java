/*
 * Licensed to the Apache Software Foundation (ASF) under one
 * or more contributor license agreements.  See the NOTICE file
 * distributed with this work for additional information
 * regarding copyright ownership.  The ASF licenses this file
 * to you under the Apache License, Version 2.0 (the
 * "License"); you may not use this file except in compliance
 * with the License.  You may obtain a copy of the License at
 *
 *     http://www.apache.org/licenses/LICENSE-2.0
 *
 * Unless required by applicable law or agreed to in writing, software
 * distributed under the License is distributed on an "AS IS" BASIS,
 * WITHOUT WARRANTIES OR CONDITIONS OF ANY KIND, either express or implied.
 * See the License for the specific language governing permissions and
 * limitations under the License.
 */
package org.apache.beam.runners.samza.runtime;

import java.util.Collection;
import java.util.Collections;
import java.util.List;
import java.util.Locale;
import java.util.Map;
import java.util.concurrent.CompletableFuture;
import java.util.concurrent.ExecutionException;
import java.util.concurrent.LinkedBlockingQueue;
import java.util.concurrent.ThreadLocalRandom;
<<<<<<< HEAD
import java.util.stream.Collectors;
=======
import java.util.concurrent.TimeUnit;
import java.util.concurrent.TimeoutException;
>>>>>>> 5e1ebee8
import org.apache.beam.model.pipeline.v1.RunnerApi;
import org.apache.beam.runners.core.DoFnRunner;
import org.apache.beam.runners.core.DoFnRunners;
import org.apache.beam.runners.core.SideInputHandler;
import org.apache.beam.runners.core.StateInternals;
import org.apache.beam.runners.core.StateNamespaces;
import org.apache.beam.runners.core.StateTags;
import org.apache.beam.runners.core.StatefulDoFnRunner;
import org.apache.beam.runners.core.StepContext;
import org.apache.beam.runners.core.TimerInternals;
import org.apache.beam.runners.core.construction.Timer;
import org.apache.beam.runners.core.construction.graph.ExecutableStage;
import org.apache.beam.runners.core.construction.graph.PipelineNode;
import org.apache.beam.runners.fnexecution.control.OutputReceiverFactory;
import org.apache.beam.runners.fnexecution.control.RemoteBundle;
import org.apache.beam.runners.fnexecution.control.StageBundleFactory;
import org.apache.beam.runners.fnexecution.control.TimerReceiverFactory;
import org.apache.beam.runners.fnexecution.state.StateRequestHandler;
import org.apache.beam.runners.samza.SamzaExecutionContext;
import org.apache.beam.runners.samza.SamzaPipelineOptions;
import org.apache.beam.runners.samza.metrics.DoFnRunnerWithMetrics;
import org.apache.beam.runners.samza.util.StateUtils;
import org.apache.beam.runners.samza.util.WindowUtils;
import org.apache.beam.sdk.coders.Coder;
import org.apache.beam.sdk.fn.data.FnDataReceiver;
import org.apache.beam.sdk.state.BagState;
import org.apache.beam.sdk.state.TimeDomain;
import org.apache.beam.sdk.transforms.DoFn;
import org.apache.beam.sdk.transforms.DoFnSchemaInformation;
import org.apache.beam.sdk.transforms.windowing.BoundedWindow;
import org.apache.beam.sdk.transforms.windowing.PaneInfo;
import org.apache.beam.sdk.util.WindowedValue;
import org.apache.beam.sdk.values.KV;
import org.apache.beam.sdk.values.PCollectionView;
import org.apache.beam.sdk.values.TupleTag;
import org.apache.beam.sdk.values.TypeDescriptor;
import org.apache.beam.sdk.values.WindowingStrategy;
import org.apache.beam.vendor.guava.v26_0_jre.com.google.common.collect.Iterables;
import org.apache.samza.context.Context;
import org.joda.time.Instant;

/** A factory for Samza runner translator to create underlying DoFnRunner used in {@link DoFnOp}. */
@SuppressWarnings({
  "rawtypes", // TODO(https://github.com/apache/beam/issues/20447)
  "nullness" // TODO(https://github.com/apache/beam/issues/20497)
})
public class SamzaDoFnRunners {

  /** Create DoFnRunner for java runner. */
  public static <InT, FnOutT> DoFnRunner<InT, FnOutT> create(
      SamzaPipelineOptions pipelineOptions,
      DoFn<InT, FnOutT> doFn,
      WindowingStrategy<?, ?> windowingStrategy,
      String transformFullName,
      String transformId,
      Context context,
      TupleTag<FnOutT> mainOutputTag,
      SideInputHandler sideInputHandler,
      SamzaTimerInternalsFactory<?> timerInternalsFactory,
      Coder<?> keyCoder,
      DoFnRunners.OutputManager outputManager,
      Coder<InT> inputCoder,
      List<TupleTag<?>> sideOutputTags,
      Map<TupleTag<?>, Coder<?>> outputCoders,
      DoFnSchemaInformation doFnSchemaInformation,
      Map<String, PCollectionView<?>> sideInputMapping,
      Map<String, String> stateIdToStoreIdMapping,
      OpEmitter emitter,
      FutureCollector futureCollector) {
    final KeyedInternals keyedInternals;
    final TimerInternals timerInternals;
    final StateInternals stateInternals;
    final SamzaStoreStateInternals.Factory<?> stateInternalsFactory =
        SamzaStoreStateInternals.createStateInternalsFactory(
            transformId,
            keyCoder,
            context.getTaskContext(),
            pipelineOptions,
            stateIdToStoreIdMapping);

    final SamzaExecutionContext executionContext =
        (SamzaExecutionContext) context.getApplicationContainerContext();
    if (StateUtils.isStateful(doFn)) {
      keyedInternals = new KeyedInternals(stateInternalsFactory, timerInternalsFactory);
      stateInternals = keyedInternals.stateInternals();
      timerInternals = keyedInternals.timerInternals();
    } else {
      keyedInternals = null;
      stateInternals = stateInternalsFactory.stateInternalsForKey(null);
      timerInternals = timerInternalsFactory.timerInternalsForKey(null);
    }

    final StepContext stepContext = createStepContext(stateInternals, timerInternals);
    final DoFnRunner<InT, FnOutT> underlyingRunner =
        DoFnRunners.simpleRunner(
            pipelineOptions,
            doFn,
            sideInputHandler,
            outputManager,
            mainOutputTag,
            sideOutputTags,
            stepContext,
            inputCoder,
            outputCoders,
            windowingStrategy,
            doFnSchemaInformation,
            sideInputMapping);

    final DoFnRunner<InT, FnOutT> doFnRunnerWithMetrics =
        pipelineOptions.getEnableMetrics()
            ? DoFnRunnerWithMetrics.wrap(
                underlyingRunner, executionContext.getMetricsContainer(), transformFullName)
            : underlyingRunner;

    final DoFnRunner<InT, FnOutT> doFnRunnerWithStates;
    if (keyedInternals != null) {
      final DoFnRunner<InT, FnOutT> statefulDoFnRunner =
          DoFnRunners.defaultStatefulDoFnRunner(
              doFn,
              inputCoder,
              doFnRunnerWithMetrics,
              stepContext,
              windowingStrategy,
              new StatefulDoFnRunner.TimeInternalsCleanupTimer(timerInternals, windowingStrategy),
              createStateCleaner(doFn, windowingStrategy, keyedInternals.stateInternals()));

      doFnRunnerWithStates = new DoFnRunnerWithKeyedInternals<>(statefulDoFnRunner, keyedInternals);
    } else {
      doFnRunnerWithStates = doFnRunnerWithMetrics;
    }

    return pipelineOptions.getNumThreadsForProcessElement() > 1
        ? AsyncDoFnRunner.create(
            doFnRunnerWithStates, emitter, futureCollector, keyedInternals != null, pipelineOptions)
        : doFnRunnerWithStates;
  }

  /** Creates a {@link StepContext} that allows accessing state and timer internals. */
  private static StepContext createStepContext(
      StateInternals stateInternals, TimerInternals timerInternals) {
    return new StepContext() {
      @Override
      public StateInternals stateInternals() {
        return stateInternals;
      }

      @Override
      public TimerInternals timerInternals() {
        return timerInternals;
      }
    };
  }

  @SuppressWarnings("unchecked")
  private static <InT, FnOutT> StatefulDoFnRunner.StateCleaner<?> createStateCleaner(
      DoFn<InT, FnOutT> doFn,
      WindowingStrategy<?, ?> windowingStrategy,
      StateInternals stateInternals) {
    final TypeDescriptor windowType = windowingStrategy.getWindowFn().getWindowTypeDescriptor();
    if (windowType.isSubtypeOf(TypeDescriptor.of(BoundedWindow.class))) {
      final Coder<? extends BoundedWindow> windowCoder =
          windowingStrategy.getWindowFn().windowCoder();
      return new StatefulDoFnRunner.StateInternalsStateCleaner<>(doFn, stateInternals, windowCoder);
    } else {
      return null;
    }
  }

  /** Create DoFnRunner for portable runner. */
  @SuppressWarnings("unchecked")
  public static <InT, FnOutT> DoFnRunner<InT, FnOutT> createPortable(
      String transformId,
      String stepName,
      String bundleStateId,
      Coder<WindowedValue<InT>> windowedValueCoder,
      ExecutableStage executableStage,
      Map<?, PCollectionView<?>> sideInputMapping,
      SideInputHandler sideInputHandler,
      SamzaStoreStateInternals.Factory<?> nonKeyedStateInternalsFactory,
      SamzaTimerInternalsFactory<?> timerInternalsFactory,
      SamzaPipelineOptions pipelineOptions,
      DoFnRunners.OutputManager outputManager,
      StageBundleFactory stageBundleFactory,
      SamzaExecutionContext samzaExecutionContext,
      TupleTag<FnOutT> mainOutputTag,
      Map<String, TupleTag<?>> idToTupleTagMap,
      Context context,
      String transformFullName) {
    // storing events within a bundle in states
    final BagState<WindowedValue<InT>> bundledEventsBag =
        nonKeyedStateInternalsFactory
            .stateInternalsForKey(null)
            .state(StateNamespaces.global(), StateTags.bag(bundleStateId, windowedValueCoder));

    final StateRequestHandler stateRequestHandler =
        SamzaStateRequestHandlers.of(
            transformId,
            context.getTaskContext(),
            pipelineOptions,
            executableStage,
            stageBundleFactory,
            (Map<RunnerApi.ExecutableStagePayload.SideInputId, PCollectionView<?>>)
                sideInputMapping,
            sideInputHandler);

    final SamzaExecutionContext executionContext =
        (SamzaExecutionContext) context.getApplicationContainerContext();
    final DoFnRunner<InT, FnOutT> underlyingRunner =
        new SdkHarnessDoFnRunner<>(
            pipelineOptions,
            stepName,
            timerInternalsFactory,
            WindowUtils.getWindowStrategy(
                executableStage.getInputPCollection().getId(), executableStage.getComponents()),
            outputManager,
            stageBundleFactory,
            idToTupleTagMap,
            bundledEventsBag,
            stateRequestHandler,
            samzaExecutionContext,
            executableStage.getTransforms());
    return pipelineOptions.getEnableMetrics()
        ? DoFnRunnerWithMetrics.wrap(
            underlyingRunner, executionContext.getMetricsContainer(), transformFullName)
        : underlyingRunner;
  }

  static class SdkHarnessDoFnRunner<InT, FnOutT> implements DoFnRunner<InT, FnOutT> {

    private static final int DEFAULT_METRIC_SAMPLE_RATE = 100;

    private final SamzaPipelineOptions pipelineOptions;
    private final SamzaTimerInternalsFactory timerInternalsFactory;
    private final WindowingStrategy windowingStrategy;
    private final DoFnRunners.OutputManager outputManager;
    private final StageBundleFactory stageBundleFactory;
    private final Map<String, TupleTag<?>> idToTupleTagMap;
    private final LinkedBlockingQueue<KV<String, FnOutT>> outputQueue = new LinkedBlockingQueue<>();
    private final BagState<WindowedValue<InT>> bundledEventsBag;
    private RemoteBundle remoteBundle;
    private FnDataReceiver<WindowedValue<?>> inputReceiver;
    private final StateRequestHandler stateRequestHandler;
    private final SamzaExecutionContext samzaExecutionContext;
    private long startBundleTime;
    private final String stepName;
    private final Collection<PipelineNode.PTransformNode> pTransformNodes;

    private SdkHarnessDoFnRunner(
        SamzaPipelineOptions pipelineOptions,
        String stepName,
        SamzaTimerInternalsFactory<?> timerInternalsFactory,
        WindowingStrategy windowingStrategy,
        DoFnRunners.OutputManager outputManager,
        StageBundleFactory stageBundleFactory,
        Map<String, TupleTag<?>> idToTupleTagMap,
        BagState<WindowedValue<InT>> bundledEventsBag,
        StateRequestHandler stateRequestHandler,
<<<<<<< HEAD
        SamzaExecutionContext samzaExecutionContext,
        Collection<PipelineNode.PTransformNode> pTransformNodes) {
=======
        SamzaExecutionContext samzaExecutionContext) {
      this.pipelineOptions = pipelineOptions;
>>>>>>> 5e1ebee8
      this.timerInternalsFactory = timerInternalsFactory;
      this.windowingStrategy = windowingStrategy;
      this.outputManager = outputManager;
      this.stageBundleFactory = stageBundleFactory;
      this.idToTupleTagMap = idToTupleTagMap;
      this.bundledEventsBag = bundledEventsBag;
      this.stateRequestHandler = stateRequestHandler;
      this.samzaExecutionContext = samzaExecutionContext;
      this.stepName = stepName;
      this.pTransformNodes = pTransformNodes;
    }

    @SuppressWarnings("unchecked")
    private void timerDataConsumer(Timer<?> timerElement, TimerInternals.TimerData timerData) {
      TimerInternals timerInternals =
          timerInternalsFactory.timerInternalsForKey(timerElement.getUserKey());
      if (timerElement.getClearBit()) {
        timerInternals.deleteTimer(timerData);
      } else {
        timerInternals.setTimer(timerData);
      }
    }

    @Override
    public void startBundle() {
      try {
        OutputReceiverFactory receiverFactory =
            new OutputReceiverFactory() {
              @Override
              public FnDataReceiver<FnOutT> create(String pCollectionId) {
                return (receivedElement) -> {
                  // handover to queue, do not block the grpc thread
                  outputQueue.put(KV.of(pCollectionId, receivedElement));
                };
              }
            };

        final Coder<BoundedWindow> windowCoder = windowingStrategy.getWindowFn().windowCoder();
        final TimerReceiverFactory timerReceiverFactory =
            new TimerReceiverFactory(stageBundleFactory, this::timerDataConsumer, windowCoder);

        Map<String, String> transformFullNameToUniqueName =
            pTransformNodes.stream()
                .collect(
                    Collectors.toMap(
                        pTransformNode -> pTransformNode.getId(),
                        pTransformNode -> pTransformNode.getTransform().getUniqueName()));

        SamzaMetricsBundleProgressHandler samzaMetricsBundleProgressHandler =
            new SamzaMetricsBundleProgressHandler(
                stepName,
                samzaExecutionContext.getMetricsContainer(),
                transformFullNameToUniqueName);

        remoteBundle =
            stageBundleFactory.getBundle(
                receiverFactory,
                timerReceiverFactory,
                stateRequestHandler,
                samzaMetricsBundleProgressHandler);

        startBundleTime = getStartBundleTime();

        inputReceiver = Iterables.getOnlyElement(remoteBundle.getInputReceivers().values());
        bundledEventsBag
            .read()
            .forEach(
                elem -> {
                  try {
                    inputReceiver.accept(elem);
                  } catch (Exception e) {
                    throw new RuntimeException(e);
                  }
                });
      } catch (Exception e) {
        throw new RuntimeException(e);
      }
    }

    @SuppressWarnings({
      "RandomModInteger" // https://errorprone.info/bugpattern/RandomModInteger
    })
    private long getStartBundleTime() {
      /*
       * Use random number for sampling purpose instead of counting as
       * SdkHarnessDoFnRunner is stateless and counters won't persist
       * between invocations of DoFn(s).
       */
      return ThreadLocalRandom.current().nextInt() % DEFAULT_METRIC_SAMPLE_RATE == 0
          ? System.nanoTime()
          : 0;
    }

    @Override
    public void processElement(WindowedValue<InT> elem) {
      try {
        bundledEventsBag.add(elem);
        inputReceiver.accept(elem);
        emitResults();
      } catch (Exception e) {
        throw new RuntimeException(e);
      }
    }

    private void emitResults() {
      KV<String, FnOutT> result;
      while ((result = outputQueue.poll()) != null) {
        outputManager.output(
            idToTupleTagMap.get(result.getKey()), (WindowedValue) result.getValue());
      }
    }

    private void emitMetrics() {
      if (startBundleTime <= 0) {
        return;
      }

      final long count = Iterables.size(bundledEventsBag.read());

      if (count <= 0) {
        return;
      }

      final long finishBundleTime = System.nanoTime();
      final long averageProcessTime = (finishBundleTime - startBundleTime) / count;

      String metricName = "ExecutableStage-" + stepName + "-process-ns";
      samzaExecutionContext
          .getMetricsContainer()
          .updateExecutableStageBundleMetric(metricName, averageProcessTime);
    }

    @Override
    public <KeyT> void onTimer(
        String timerId,
        String timerFamilyId,
        KeyT key,
        BoundedWindow window,
        Instant timestamp,
        Instant outputTimestamp,
        TimeDomain timeDomain) {
      final KV<String, String> timerReceiverKey =
          TimerReceiverFactory.decodeTimerDataTimerId(timerFamilyId);
      final FnDataReceiver<Timer> timerReceiver =
          remoteBundle.getTimerReceivers().get(timerReceiverKey);
      final Timer timerValue =
          Timer.of(
              key,
              timerId,
              Collections.singletonList(window),
              timestamp,
              outputTimestamp,
              // TODO: Support propagating the PaneInfo through.
              PaneInfo.NO_FIRING);
      try {
        timerReceiver.accept(timerValue);
      } catch (Exception e) {
        throw new RuntimeException(
            String.format(Locale.ENGLISH, "Failed to process timer %s", timerReceiver), e);
      }
    }

    @Override
    public void finishBundle() {
      try {
        runWithTimeout(
            pipelineOptions.getBundleProcessingTimeout(),
            () -> {
              // RemoteBundle close blocks until all results are received
              try {
                remoteBundle.close();
              } catch (Exception e) {
                throw new RuntimeException(e);
              }
            });
        emitResults();
        emitMetrics();
        bundledEventsBag.clear();
      } catch (Exception e) {
        throw new RuntimeException("Failed to finish remote bundle", e);
      } finally {
        remoteBundle = null;
        inputReceiver = null;
      }
    }

    /**
     * Run a function and wait for at most the given time (in milliseconds).
     *
     * @param timeoutInMs the time to wait for completing the function call. If the value of timeout
     *     is negative, wait forever until the function call is completed
     * @param runnable the main function
     */
    static void runWithTimeout(long timeoutInMs, Runnable runnable)
        throws ExecutionException, InterruptedException, TimeoutException {
      if (timeoutInMs < 0) {
        runnable.run();
      } else {
        CompletableFuture.runAsync(runnable).get(timeoutInMs, TimeUnit.MILLISECONDS);
      }
    }

    @Override
    public <KeyT> void onWindowExpiration(BoundedWindow window, Instant timestamp, KeyT key) {}

    @Override
    public DoFn<InT, FnOutT> getFn() {
      throw new UnsupportedOperationException();
    }
  }
}<|MERGE_RESOLUTION|>--- conflicted
+++ resolved
@@ -26,12 +26,9 @@
 import java.util.concurrent.ExecutionException;
 import java.util.concurrent.LinkedBlockingQueue;
 import java.util.concurrent.ThreadLocalRandom;
-<<<<<<< HEAD
 import java.util.stream.Collectors;
-=======
 import java.util.concurrent.TimeUnit;
 import java.util.concurrent.TimeoutException;
->>>>>>> 5e1ebee8
 import org.apache.beam.model.pipeline.v1.RunnerApi;
 import org.apache.beam.runners.core.DoFnRunner;
 import org.apache.beam.runners.core.DoFnRunners;
@@ -289,13 +286,9 @@
         Map<String, TupleTag<?>> idToTupleTagMap,
         BagState<WindowedValue<InT>> bundledEventsBag,
         StateRequestHandler stateRequestHandler,
-<<<<<<< HEAD
         SamzaExecutionContext samzaExecutionContext,
         Collection<PipelineNode.PTransformNode> pTransformNodes) {
-=======
-        SamzaExecutionContext samzaExecutionContext) {
       this.pipelineOptions = pipelineOptions;
->>>>>>> 5e1ebee8
       this.timerInternalsFactory = timerInternalsFactory;
       this.windowingStrategy = windowingStrategy;
       this.outputManager = outputManager;

--- conflicted
+++ resolved
@@ -17,7 +17,6 @@
  */
 package org.apache.beam.runners.samza.runtime;
 
-import com.google.common.collect.Iterators;
 import java.util.ArrayList;
 import java.util.Collection;
 import java.util.HashMap;
@@ -34,13 +33,7 @@
 import org.apache.beam.runners.core.StateNamespace;
 import org.apache.beam.runners.core.StateNamespaces;
 import org.apache.beam.runners.core.TimerInternals;
-<<<<<<< HEAD
 import org.apache.beam.runners.core.construction.graph.ExecutableStage;
-=======
-import org.apache.beam.runners.core.construction.SerializablePipelineOptions;
-import org.apache.beam.runners.core.construction.graph.ExecutableStage;
-import org.apache.beam.runners.core.serialization.Base64Serializer;
->>>>>>> c0f20401
 import org.apache.beam.runners.fnexecution.control.StageBundleFactory;
 import org.apache.beam.runners.samza.SamzaExecutionContext;
 import org.apache.beam.runners.samza.SamzaPipelineOptions;
@@ -145,7 +138,6 @@
     this.inputWatermark = BoundedWindow.TIMESTAMP_MIN_VALUE;
     this.sideInputWatermark = BoundedWindow.TIMESTAMP_MIN_VALUE;
     this.pushbackWatermarkHold = BoundedWindow.TIMESTAMP_MAX_VALUE;
-<<<<<<< HEAD
 
     final DoFnSignature signature = DoFnSignatures.getSignature(doFn.getClass());
     final SamzaExecutionContext samzaExecutionContext =
@@ -165,30 +157,11 @@
             windowingStrategy,
             pipelineOptions);
 
-=======
-    this.timerInternalsFactory = new SamzaTimerInternalsFactory(keyCoder, timerRegistry);
-
-    final DoFnSignature signature = DoFnSignatures.getSignature(doFn.getClass());
-    final SamzaPipelineOptions pipelineOptions =
-        Base64Serializer.deserializeUnchecked(
-                config.get("beamPipelineOptions"), SerializablePipelineOptions.class)
-            .get()
-            .as(SamzaPipelineOptions.class);
-
-    final SamzaStoreStateInternals.Factory<?> nonKeyedStateInternalsFactory =
-        createStateInternalFactory(null, context, pipelineOptions, signature, mainOutputTag);
->>>>>>> c0f20401
     this.sideInputHandler =
         new SideInputHandler(sideInputs, nonKeyedStateInternalsFactory.stateInternalsForKey(null));
 
     if (isPortable) {
-<<<<<<< HEAD
       final ExecutableStage executableStage = ExecutableStage.fromPayload(stagePayload);
-=======
-      SamzaExecutionContext samzaExecutionContext =
-          (SamzaExecutionContext) context.getUserContext();
-      ExecutableStage executableStage = ExecutableStage.fromPayload(stagePayload);
->>>>>>> c0f20401
       stageBundleFactory = samzaExecutionContext.getJobBundleFactory().forStage(executableStage);
       this.fnRunner =
           SamzaDoFnRunners.createPortable(
@@ -232,43 +205,12 @@
     doFnInvoker.invokeSetup();
   }
 
-<<<<<<< HEAD
   private String getTimerStateId(DoFnSignature signature) {
     final StringBuilder builder = new StringBuilder("timer");
     if (signature.usesTimers()) {
       signature.timerDeclarations().keySet().forEach(key -> builder.append(key));
     }
     return builder.toString();
-=======
-  static SamzaStoreStateInternals.Factory createStateInternalFactory(
-      Coder<?> keyCoder,
-      TaskContext context,
-      SamzaPipelineOptions pipelineOptions,
-      DoFnSignature signature,
-      TupleTag<?> mainOutputTag) {
-    final int batchGetSize = pipelineOptions.getStoreBatchGetSize();
-    final Map<String, KeyValueStore<byte[], byte[]>> stores =
-        new HashMap<>(SamzaStoreStateInternals.getBeamStore(context));
-
-    final Coder stateKeyCoder;
-    if (keyCoder != null) {
-      signature
-          .stateDeclarations()
-          .keySet()
-          .forEach(
-              stateId ->
-                  stores.put(stateId, (KeyValueStore<byte[], byte[]>) context.getStore(stateId)));
-      stateKeyCoder = keyCoder;
-    } else {
-      stateKeyCoder = VoidCoder.of();
-    }
-    return new SamzaStoreStateInternals.Factory<>(
-        // TODO: ??? what to do with empty output?
-        mainOutputTag == null ? "null" : mainOutputTag.getId(),
-        stores,
-        stateKeyCoder,
-        batchGetSize);
->>>>>>> c0f20401
   }
 
   @Override

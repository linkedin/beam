import org.apache.beam.gradle.BeamModulePlugin

/*
 * Licensed to the Apache Software Foundation (ASF) under one
 * or more contributor license agreements.  See the NOTICE file
 * distributed with this work for additional information
 * regarding copyright ownership.  The ASF licenses this file
 * to you under the Apache License, Version 2.0 (the
 * License); you may not use this file except in compliance
 * with the License.  You may obtain a copy of the License at
 *
 *     http://www.apache.org/licenses/LICENSE-2.0
 *
 * Unless required by applicable law or agreed to in writing, software
 * distributed under the License is distributed on an AS IS BASIS,
 * WITHOUT WARRANTIES OR CONDITIONS OF ANY KIND, either express or implied.
 * See the License for the specific language governing permissions and
 * limitations under the License.
 */

apply plugin: 'org.apache.beam.module'
apply plugin: 'application'
// we need to set mainClassName before applying shadow plugin
mainClassName = "org.apache.beam.runners.samza.SamzaJobServerDriver"

repositories {
  maven {
    url "file://" + System.getProperty("user.home") + "/local-repo"
    metadataSources {
      mavenPom()
      artifact()
    }
  }
}

applyJavaNature(
    automaticModuleName: 'org.apache.beam.runners.samza.jobserver',
    archivesBaseName: project.hasProperty('archives_base_name') ? archives_base_name : archivesBaseName,
    validateShadowJar: false,
    exportJavadoc: false,
    shadowClosure: {
      append "reference.conf"
    },
)

def samzaRunnerProject = project.parent.path

description = "Apache Beam :: Runners :: Samza :: Job Server"

configurations {
    validatesPortableRunner
}

dependencies {
  compile project(samzaRunnerProject)
  permitUnusedDeclared project(samzaRunnerProject)
  runtime group: "org.slf4j", name: "jcl-over-slf4j", version: dependencies.create(project.library.java.slf4j_api).getVersion()
  validatesPortableRunner project(path: samzaRunnerProject, configuration: "testRuntime")
  validatesPortableRunner project(path: ":sdks:java:core", configuration: "shadowTest")
  validatesPortableRunner project(path: ":runners:core-java", configuration: "testRuntime")
  validatesPortableRunner project(path: ":runners:portability:java", configuration: "testRuntime")
  runtime library.java.slf4j_simple
}

runShadow {
  args = []
}

def tempDir = File.createTempDir()
def pipelineOptions = [
        "--configOverride={\"job.non-logged.store.base.dir\":\"" + tempDir + "\"}"
]
createPortableValidatesRunnerTask(
        name: "validatesPortableRunner",
        jobServerDriver: "org.apache.beam.runners.samza.SamzaJobServerDriver",
        jobServerConfig: "--job-host=localhost,--job-port=0,--artifact-port=0,--expansion-port=0",
        testClasspathConfiguration: configurations.validatesPortableRunner,
        numParallelTests: 1,
        pipelineOpts: pipelineOptions,
        environment: BeamModulePlugin.PortableValidatesRunnerConfiguration.Environment.EMBEDDED,
        testCategories: {
            includeCategories 'org.apache.beam.sdk.testing.ValidatesRunner'
<<<<<<< HEAD
            // TODO: BEAM-12348
            excludeCategories 'org.apache.beam.sdk.testing.UsesStatefulParDo'
            // TODO: BEAM-12349
            excludeCategories 'org.apache.beam.sdk.testing.UsesTimersInParDo'
            // TODO: BEAM-12350
            excludeCategories 'org.apache.beam.sdk.testing.UsesAttemptedMetrics'

=======
            // TODO: BEAM-12350
            excludeCategories 'org.apache.beam.sdk.testing.UsesAttemptedMetrics'
            // TODO: BEAM-12681
>>>>>>> b10590cc
            excludeCategories 'org.apache.beam.sdk.testing.FlattenWithHeterogeneousCoders'
            // Larger keys are possible, but they require more memory.
            excludeCategories 'org.apache.beam.sdk.testing.LargeKeys$Above10MB'
            excludeCategories 'org.apache.beam.sdk.testing.UsesCommittedMetrics'
            excludeCategories 'org.apache.beam.sdk.testing.UsesCrossLanguageTransforms'
<<<<<<< HEAD
=======
            excludeCategories 'org.apache.beam.sdk.testing.UsesPythonExpansionService'
>>>>>>> b10590cc
            excludeCategories 'org.apache.beam.sdk.testing.UsesCustomWindowMerging'
            excludeCategories 'org.apache.beam.sdk.testing.UsesFailureMessage'
            excludeCategories 'org.apache.beam.sdk.testing.UsesGaugeMetrics'
            excludeCategories 'org.apache.beam.sdk.testing.UsesParDoLifecycle'
            excludeCategories 'org.apache.beam.sdk.testing.UsesMapState'
            excludeCategories 'org.apache.beam.sdk.testing.UsesSetState'
            excludeCategories 'org.apache.beam.sdk.testing.UsesOrderedListState'
            excludeCategories 'org.apache.beam.sdk.testing.UsesStrictTimerOrdering'
            excludeCategories 'org.apache.beam.sdk.testing.UsesOnWindowExpiration'
            excludeCategories 'org.apache.beam.sdk.testing.UsesBundleFinalizer'
            excludeCategories 'org.apache.beam.sdk.testing.UsesOrderedListState'
            excludeCategories 'org.apache.beam.sdk.testing.UsesBoundedSplittableParDo'
<<<<<<< HEAD
            excludeCategories 'org.apache.beam.sdk.testing.UsesTestStream'
            excludeCategories 'org.apache.beam.sdk.testing.UsesUnboundedSplittableParDo'
            excludeCategories 'org.apache.beam.sdk.testing.UsesSplittableParDoWithWindowedSideInputs'
        },
        testFilter: {
            excludeTestsMatching "org.apache.beam.sdk.transforms.FlattenTest.testEmptyFlattenAsSideInput"
            excludeTestsMatching "org.apache.beam.sdk.transforms.FlattenTest.testFlattenPCollectionsEmptyThenParDo"
            excludeTestsMatching "org.apache.beam.sdk.transforms.FlattenTest.testFlattenPCollectionsEmpty"
        }
=======
            excludeCategories 'org.apache.beam.sdk.testing.UsesTestStreamWithProcessingTime'
            // TODO(BEAM-12821)
            excludeCategories 'org.apache.beam.sdk.testing.UsesTestStreamWithMultipleStages'
            excludeCategories 'org.apache.beam.sdk.testing.UsesUnboundedSplittableParDo'
            excludeCategories 'org.apache.beam.sdk.testing.UsesSplittableParDoWithWindowedSideInputs'
            excludeCategories 'org.apache.beam.sdk.testing.UsesLoopingTimer'
        },
        testFilter: {
            // TODO(BEAM-12677)
            excludeTestsMatching "org.apache.beam.sdk.transforms.FlattenTest.testFlattenWithDifferentInputAndOutputCoders2"
            excludeTestsMatching "org.apache.beam.sdk.transforms.FlattenTest.testEmptyFlattenAsSideInput"
            excludeTestsMatching "org.apache.beam.sdk.transforms.FlattenTest.testFlattenPCollectionsEmptyThenParDo"
            excludeTestsMatching "org.apache.beam.sdk.transforms.FlattenTest.testFlattenPCollectionsEmpty"
            // TODO(BEAM-10025)
            excludeTestsMatching 'org.apache.beam.sdk.transforms.ParDoTest$TimerTests.testOutputTimestampDefaultUnbounded'
            // TODO(BEAM-11479)
            excludeTestsMatching 'org.apache.beam.sdk.transforms.ParDoTest$TimerTests.testOutputTimestamp'
            // TODO(BEAM-12035)
            excludeTestsMatching 'org.apache.beam.sdk.testing.TestStreamTest.testFirstElementLate'
            // TODO(BEAM-12036)
            excludeTestsMatching 'org.apache.beam.sdk.testing.TestStreamTest.testLateDataAccumulating'
        }
)

def jobPort = BeamModulePlugin.getRandomPort()
def artifactPort = BeamModulePlugin.getRandomPort()

def setupTask = project.tasks.create(name: "samzaJobServerSetup", type: Exec) {
    dependsOn shadowJar
    def pythonDir = project.project(":sdks:python").projectDir
    def samzaJobServerJar = shadowJar.archivePath

    executable 'sh'
    args '-c', "$pythonDir/scripts/run_job_server.sh stop --group_id ${project.name} && $pythonDir/scripts/run_job_server.sh start --group_id ${project.name} --job_port ${jobPort} --artifact_port ${artifactPort} --job_server_jar ${samzaJobServerJar}"
}

def cleanupTask = project.tasks.create(name: "samzaJobServerCleanup", type: Exec) {
    def pythonDir = project.project(":sdks:python").projectDir

    executable 'sh'
    args '-c', "$pythonDir/scripts/run_job_server.sh stop --group_id ${project.name}"
}

createCrossLanguageValidatesRunnerTask(
        startJobServer: setupTask,
        cleanupJobServer: cleanupTask,
        classpath: configurations.validatesPortableRunner,
        numParallelTests: 1,
        pythonPipelineOptions: [
                "--runner=PortableRunner",
                "--job_endpoint=localhost:${jobPort}",
                "--environment_cache_millis=10000",
                "--experiments=beam_fn_api",
        ],
        javaPipelineOptions: [
                "--runner=PortableRunner",
                "--jobEndpoint=localhost:${jobPort}",
                "--environmentCacheMillis=10000",
                "--experiments=beam_fn_api",
        ]
>>>>>>> b10590cc
)<|MERGE_RESOLUTION|>--- conflicted
+++ resolved
@@ -80,28 +80,15 @@
         environment: BeamModulePlugin.PortableValidatesRunnerConfiguration.Environment.EMBEDDED,
         testCategories: {
             includeCategories 'org.apache.beam.sdk.testing.ValidatesRunner'
-<<<<<<< HEAD
-            // TODO: BEAM-12348
-            excludeCategories 'org.apache.beam.sdk.testing.UsesStatefulParDo'
-            // TODO: BEAM-12349
-            excludeCategories 'org.apache.beam.sdk.testing.UsesTimersInParDo'
-            // TODO: BEAM-12350
-            excludeCategories 'org.apache.beam.sdk.testing.UsesAttemptedMetrics'
-
-=======
             // TODO: BEAM-12350
             excludeCategories 'org.apache.beam.sdk.testing.UsesAttemptedMetrics'
             // TODO: BEAM-12681
->>>>>>> b10590cc
             excludeCategories 'org.apache.beam.sdk.testing.FlattenWithHeterogeneousCoders'
             // Larger keys are possible, but they require more memory.
             excludeCategories 'org.apache.beam.sdk.testing.LargeKeys$Above10MB'
             excludeCategories 'org.apache.beam.sdk.testing.UsesCommittedMetrics'
             excludeCategories 'org.apache.beam.sdk.testing.UsesCrossLanguageTransforms'
-<<<<<<< HEAD
-=======
             excludeCategories 'org.apache.beam.sdk.testing.UsesPythonExpansionService'
->>>>>>> b10590cc
             excludeCategories 'org.apache.beam.sdk.testing.UsesCustomWindowMerging'
             excludeCategories 'org.apache.beam.sdk.testing.UsesFailureMessage'
             excludeCategories 'org.apache.beam.sdk.testing.UsesGaugeMetrics'
@@ -114,17 +101,6 @@
             excludeCategories 'org.apache.beam.sdk.testing.UsesBundleFinalizer'
             excludeCategories 'org.apache.beam.sdk.testing.UsesOrderedListState'
             excludeCategories 'org.apache.beam.sdk.testing.UsesBoundedSplittableParDo'
-<<<<<<< HEAD
-            excludeCategories 'org.apache.beam.sdk.testing.UsesTestStream'
-            excludeCategories 'org.apache.beam.sdk.testing.UsesUnboundedSplittableParDo'
-            excludeCategories 'org.apache.beam.sdk.testing.UsesSplittableParDoWithWindowedSideInputs'
-        },
-        testFilter: {
-            excludeTestsMatching "org.apache.beam.sdk.transforms.FlattenTest.testEmptyFlattenAsSideInput"
-            excludeTestsMatching "org.apache.beam.sdk.transforms.FlattenTest.testFlattenPCollectionsEmptyThenParDo"
-            excludeTestsMatching "org.apache.beam.sdk.transforms.FlattenTest.testFlattenPCollectionsEmpty"
-        }
-=======
             excludeCategories 'org.apache.beam.sdk.testing.UsesTestStreamWithProcessingTime'
             // TODO(BEAM-12821)
             excludeCategories 'org.apache.beam.sdk.testing.UsesTestStreamWithMultipleStages'
@@ -185,5 +161,4 @@
                 "--environmentCacheMillis=10000",
                 "--experiments=beam_fn_api",
         ]
->>>>>>> b10590cc
 )
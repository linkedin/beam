/*
 * Licensed to the Apache Software Foundation (ASF) under one
 * or more contributor license agreements.  See the NOTICE file
 * distributed with this work for additional information
 * regarding copyright ownership.  The ASF licenses this file
 * to you under the Apache License, Version 2.0 (the
 * License); you may not use this file except in compliance
 * with the License.  You may obtain a copy of the License at
 *
 *     http://www.apache.org/licenses/LICENSE-2.0
 *
 * Unless required by applicable law or agreed to in writing, software
 * distributed under the License is distributed on an AS IS BASIS,
 * WITHOUT WARRANTIES OR CONDITIONS OF ANY KIND, either express or implied.
 * See the License for the specific language governing permissions and
 * limitations under the License.
 */

import org.apache.tools.ant.taskdefs.condition.Os

plugins { id 'org.apache.beam.module' }
applyPythonNature()

<<<<<<< HEAD
def envdir = "/export/content/data/tmp/py-beam"
def tox_opts = "-c tox.ini --recreate"

task setupVirtualenv {
  doLast {
    exec {
      commandLine 'virtualenv', "${envdir}"
    }
    exec {
      executable 'sh'
      args '-c', ". ${envdir}/bin/activate && pip install --upgrade tox==3.0.0 grpcio-tools==1.3.5"
    }
  }
  // Gradle will delete outputs whenever it thinks they are stale. Putting a
  // specific binary here could make gradle delete it while pip will believe
  // the package is fully installed.
  outputs.dirs(envdir)
}

configurations { distConfig }

task sdist {
  doLast {
    exec {
      executable 'sh'
      args '-c', ". ${envdir}/bin/activate && python setup.py sdist --formats zip,gztar --dist-dir ${project.buildDir}"
    }
  }
}

artifacts {
  distConfig file: file("${project.buildDir}/apache-beam.tar.gz"), builtBy: sdist
}

task cleanPython(dependsOn: 'setupVirtualenv') {
  doLast {
    exec {
      executable 'sh'
      args '-c', ". ${envdir}/bin/activate && python setup.py clean"
    }
  }
}
clean.dependsOn cleanPython
=======

/*************************************************************************************************/
// Basic build and Python environment setup/cleanup
>>>>>>> c0f20401

task buildPython(dependsOn: 'setupVirtualenv') {
  doLast {
    println 'Building Python Dependencies'
    exec {
      executable 'sh'
      args '-c', ". ${project.ext.envdir}/bin/activate && python setup.py build --build-base ${project.buildDir}"
    }
  }
}
build.dependsOn buildPython


/*************************************************************************************************/
// Unit testing

def pythonSdkDeps = files(
    fileTree(dir: 'apache_beam', includes: ['**/*.py', '**/*.pyx', '**/*.pxd']),
    fileTree(dir: 'apache_beam/testing/data'),
    fileTree(dir: "${project.rootDir}/model"),
    fileTree(dir: 'scripts'),
    ".pylintrc",
    "MANIFEST.in",
    "gen_protos.py",
    "setup.cfg",
    "setup.py",
    "test_config.py",
    "tox.ini")

def toxTask = {
  name, tox_env -> tasks.create(name) {
    dependsOn = ['setupVirtualenv']
    doLast {
      exec {
        executable 'sh'
        args '-c', ". ${project.ext.envdir}/bin/activate && ./scripts/run_tox.sh $tox_env"
      }
    }
    inputs.files pythonSdkDeps
    outputs.files fileTree(dir: "${project.rootDir}/sdks/python/target/.tox/${tox_env}/log/")
  }
}

task lint {}
check.dependsOn lint

toxTask "lintPy27", "py27-lint"
lint.dependsOn lintPy27

toxTask "lintPy27_3", "py27-lint3"
lint.dependsOn lintPy27_3

toxTask "lintPy3", "py3-lint"
lint.dependsOn lintPy3

toxTask "testPy2Gcp", "py27-gcp"
test.dependsOn testPy2Gcp

toxTask "testPy3Gcp", "py3-gcp"
test.dependsOn testPy3Gcp

toxTask "testPython2", "py27"
test.dependsOn testPython2

toxTask "testPython3", "py3"
test.dependsOn testPython3

toxTask "testPy2Cython", "py27-cython"
test.dependsOn testPy2Cython
// Ensure that testPy2Cython runs exclusively to other tests. This line is not
// actually required, since gradle doesn't do parallel execution within a
// project.
testPy2Cython.mustRunAfter testPython2, testPy2Gcp

toxTask "testPy3Cython", "py3-cython"
test.dependsOn testPy3Cython
// Ensure that testPy3Cython runs exclusively to other tests. This line is not
// actually required, since gradle doesn't do parallel execution within a
// project.
testPy3Cython.mustRunAfter testPython3, testPy3Gcp

toxTask "docs", "docs"
assemble.dependsOn docs

toxTask "cover", "cover"

task preCommit() {
  dependsOn "docs"
  dependsOn "testPy2Cython"
  dependsOn "testPy3Cython"
  dependsOn "testPython2"
  dependsOn "testPython3"
  dependsOn "testPy2Gcp"
  dependsOn "testPy3Gcp"
  dependsOn "lint"
  dependsOn ":beam-sdks-python-test-suites-dataflow:preCommitIT"
}

task portablePreCommit() {
  dependsOn ':beam-runners-flink_2.11-job-server-container:docker'
  dependsOn ':beam-sdks-python-container:docker'
  dependsOn portableWordCountTask('portableWordCountBatch', false)
  dependsOn portableWordCountTask('portableWordCountStreaming', true)
}


/*************************************************************************************************/
// E2E integration testing and validates runner testing

// Basic test options for ITs running on Jenkins.
def basicTestOpts = [
        "--nocapture",  // print stdout instantly
        "--processes=8",  // run tests in parallel
        "--process-timeout=4500", // timeout of whole command execution
]

task directRunnerIT(dependsOn: 'installGcpTest') {
  // Run IT tests with TestDirectRunner in batch.
  doLast {
    def tests = [
        "apache_beam.examples.wordcount_it_test:WordCountIT.test_wordcount_it",
        "apache_beam.io.gcp.pubsub_integration_test:PubSubIntegrationTest",
        "apache_beam.io.gcp.big_query_query_to_table_it_test:BigQueryQueryToTableIT",
        "apache_beam.io.gcp.bigquery_io_read_it_test",
    ]
    def batchTestOpts = basicTestOpts + ["--tests=${tests.join(',')}"]
    def argMap = ["runner": "TestDirectRunner",
                  "test_opts": batchTestOpts]
    def batchCmdArgs = project.mapToArgString(argMap)
    exec {
      executable 'sh'
      args '-c', ". ${project.ext.envdir}/bin/activate && ./scripts/run_integration_test.sh $batchCmdArgs"
    }
  }

  // Run IT tests with TestDirectRunner in streaming.
  doLast {
    def tests = [
        "apache_beam.examples.wordcount_it_test:WordCountIT.test_wordcount_it",
        "apache_beam.io.gcp.pubsub_integration_test:PubSubIntegrationTest",
    ]
    def streamingTestOpts = basicTestOpts + ["--tests=${tests.join(',')}"]
    def argMap = ["runner": "TestDirectRunner",
                  "streaming": "true",
                  "test_opts": streamingTestOpts]
    def streamingCmdArgs = project.mapToArgString(argMap)
    exec {
      executable 'sh'
      args '-c', ". ${project.ext.envdir}/bin/activate && ./scripts/run_integration_test.sh $streamingCmdArgs"
    }
  }
}

// Before running this, you need to:
//
// 1. Build the SDK container:
//
//    ./gradlew -p sdks/python/container docker
//
// 2. Either a) or b)
//  a) If you want the Job Server to run in a Docker container:
//
//    ./gradlew :beam-runners-flink_2.11-job-server-container:docker
//
//  b) Otherwise, start a local JobService, for example, the Portable Flink runner
//    (in a separate shell since it continues to run):
//
//    ./gradlew :beam-runners-flink_2.11-job-server:runShadow
//
// Then you can run this example:
//
//  Docker (2a):
//
//    ./gradlew :beam-sdks-python:portableWordCount
//
//  Local JobService (2b):
//
//    ./gradlew :beam-sdks-python:portableWordCount -PjobEndpoint=localhost:8099
//
task portableWordCount {
  dependsOn portableWordCountTask('portableWordCountExample', project.hasProperty("streaming"))
}

def portableWordCountTask(name, streaming) {
  tasks.create(name) {
    dependsOn = ['installGcpTest']
    mustRunAfter = [':beam-runners-flink_2.11-job-server-container:docker', ':beam-sdks-python-container:docker']
    doLast {
      // TODO: Figure out GCS credentials and use real GCS input and output.
      def options = [
              "--input=/etc/profile",
              "--output=/tmp/py-wordcount-direct",
              "--runner=PortableRunner",
              "--experiments=worker_threads=100",
              "--parallelism=2",
              "--shutdown_sources_on_final_watermark",
      ]
      if (streaming)
        options += ["--streaming"]
      else
        // workaround for local file output in docker container
        options += ["--environment_cache_millis=10000"]
      if (project.hasProperty("jobEndpoint"))
        options += ["--job_endpoint=${project.property('jobEndpoint')}"]
      exec {
        executable 'sh'
        args '-c', ". ${project.ext.envdir}/bin/activate && python -m apache_beam.examples.wordcount ${options.join(' ')}"
        // TODO: Check that the output file is generated and runs.
      }
    }
  }
}

// Run single or a set of integration tests with provided test options and pipeline options.
task integrationTest(dependsOn: ['installGcpTest', 'sdist']) {
  doLast {
    def argMap = [:]

    // Build test options that configures test environment and framework
    def testOptions = basicTestOpts
    if (project.hasProperty('testOptions'))
      // Customize test options by adding more nose flags to -Ptest_opt in commandline
      testOptions = project.property('testOptions')
    if (project.hasProperty('attr'))
      testOptions += ["--attr=${project.property('attr')}"]
    if (project.hasProperty('tests'))
      testOptions += ["--tests=${project.property('tests')}"]
    argMap["test_opts"] = testOptions

    // Build pipeline options that configures pipeline job
    if (project.hasProperty('pipelineOptions'))
      argMap["pipeline_opts"] = project.property('pipelineOptions')
    if (project.hasProperty('kmsKeyName'))
      argMap["kms_key_name"] = project.property('kmsKeyName')

    def cmdArgs = project.mapToArgString(argMap)
    exec {
      executable 'sh'
      args '-c', ". ${project.ext.envdir}/bin/activate && ./scripts/run_integration_test.sh $cmdArgs"
    }
  }
}

// Run PostCommit integration tests on default runner (TestDataflowRunner)
task postCommitIT(dependsOn: ['installGcpTest', 'sdist']) {
  doLast {
    def testOpts = basicTestOpts + ["--attr=IT"]
    def cmdArgs = project.mapToArgString(["test_opts": testOpts])
    exec {
      executable 'sh'
      args '-c', ". ${project.ext.envdir}/bin/activate && ./scripts/run_integration_test.sh $cmdArgs"
    }
  }
}

task validatesRunnerBatchTests(dependsOn: ['installGcpTest', 'sdist']) {
  doLast {
    def testOpts = basicTestOpts + ["--attr=ValidatesRunner"]
    def cmdArgs = project.mapToArgString(["test_opts": testOpts])
    exec {
      executable 'sh'
      args '-c', ". ${project.ext.envdir}/bin/activate && ./scripts/run_integration_test.sh $cmdArgs"
    }
  }
}

task validatesRunnerStreamingTests(dependsOn: ['installGcpTest', 'sdist']) {
  dependsOn ":beam-runners-google-cloud-dataflow-java-fn-api-worker:shadowJar"

  def dataflowWorkerJar = project(":beam-runners-google-cloud-dataflow-java-fn-api-worker").shadowJar.archivePath

  doLast {
    // TODO(BEAM-3544,BEAM-5025): Disable tests with 'sickbay-streaming' tag.
    def testOpts = basicTestOpts + ["--attr=ValidatesRunner,!sickbay-streaming"]
    def argMap = ["test_opts": testOpts,
                  "streaming": "true",
                  "worker_jar": dataflowWorkerJar]
    def cmdArgs = project.mapToArgString(argMap)
    exec {
      executable 'sh'
      args '-c', ". ${project.ext.envdir}/bin/activate && ./scripts/run_integration_test.sh $cmdArgs"
    }
  }
}

task hdfsIntegrationTest(dependsOn: 'installGcpTest') {
  doLast {
    exec {
      executable 'sh'
      args '-c', ". ${project.ext.envdir}/bin/activate && ./apache_beam/io/hdfs_integration_test/hdfs_integration_test.sh"
    }
  }
}

class CompatibilityMatrixConfig {
  // Execute batch or streaming pipelines.
  boolean streaming = false
  // Execute on Docker or Process based environment.
  SDK_WORKER_TYPE workerType = SDK_WORKER_TYPE.DOCKER

  enum SDK_WORKER_TYPE {
    DOCKER, PROCESS, LOOPBACK
  }

  // Whether to pre-optimize the pipeline with the Python optimizer.
  boolean preOptimize = false
}

def flinkCompatibilityMatrix = {
  def config = it ? it as CompatibilityMatrixConfig : new CompatibilityMatrixConfig()
  def workerType = config.workerType.name()
  def streaming = config.streaming
  def environment_config = config.workerType == CompatibilityMatrixConfig.SDK_WORKER_TYPE.PROCESS ? "--environment_config='{\"command\": \"${project(":beam-sdks-python:").buildDir.absolutePath}/sdk_worker.sh\"}'" : ""
  def name = "flinkCompatibilityMatrix${streaming ? 'Streaming' : 'Batch'}${config.preOptimize ? 'PreOptimize' : ''}${workerType}"
  def extra_experiments = []
  if (config.preOptimize)
    extra_experiments.add('pre_optimize=all')
  tasks.create(name: name) {
    dependsOn 'setupVirtualenv'
    dependsOn ':beam-runners-flink_2.11-job-server:shadowJar'
    if (workerType.toLowerCase() == 'docker')
      dependsOn ':beam-sdks-python-container:docker'
    else if (workerType.toLowerCase() == 'process')
      dependsOn 'createProcessWorker'
    doLast {
      exec {
        executable 'sh'
        args '-c', ". ${project.ext.envdir}/bin/activate && pip install -e .[test] && python -m apache_beam.runners.portability.flink_runner_test --flink_job_server_jar=${project(":beam-runners-flink_2.11-job-server:").shadowJar.archivePath} --environment_type=${workerType} ${environment_config} ${streaming ? '--streaming' : ''} ${extra_experiments ? '--extra_experiments=' + extra_experiments.join(',') : ''}"
      }
    }
  }
}

task flinkCompatibilityMatrixDocker() {
  dependsOn flinkCompatibilityMatrix(streaming: false)
  dependsOn flinkCompatibilityMatrix(streaming: true)
}

task flinkCompatibilityMatrixProcess() {
  dependsOn flinkCompatibilityMatrix(streaming: false, workerType: CompatibilityMatrixConfig.SDK_WORKER_TYPE.PROCESS)
  dependsOn flinkCompatibilityMatrix(streaming: true, workerType: CompatibilityMatrixConfig.SDK_WORKER_TYPE.PROCESS)
}

task flinkCompatibilityMatrixLoopback() {
  dependsOn flinkCompatibilityMatrix(streaming: false, workerType: CompatibilityMatrixConfig.SDK_WORKER_TYPE.LOOPBACK)
  dependsOn flinkCompatibilityMatrix(streaming: true, workerType: CompatibilityMatrixConfig.SDK_WORKER_TYPE.LOOPBACK)
  dependsOn flinkCompatibilityMatrix(streaming: true, workerType: CompatibilityMatrixConfig.SDK_WORKER_TYPE.LOOPBACK, preOptimize: true)
}

task flinkValidatesRunner() {
  dependsOn 'flinkCompatibilityMatrixLoopback'
}

// Run Python ValidatesRunner tests using the Java ReferenceRunner as a job server and Docker as
// the SDK environment.
task javaReferenceRunnerValidatesRunner() {
  dependsOn 'setupVirtualenv'
  dependsOn ':beam-runners-reference-job-server:shadowJar'
  dependsOn ':beam-sdks-python-container:docker'
  doLast {
    exec {
      executable 'sh'
      args '-c', ". ${project.ext.envdir}/bin/activate && pip install -e .[test] && python -m apache_beam.runners.portability.java_reference_runner_test --job_server_jar=${project(":beam-runners-reference-job-server:").shadowJar.archivePath} --environment_type=DOCKER"
    }
  }
}

task postCommit() {
  dependsOn "directRunnerIT"
  dependsOn "hdfsIntegrationTest"
  dependsOn "postCommitIT"
}


/*************************************************************************************************/
// Other build and analysis tasks

// Snapshot of dependency requirements defined in setup.py.
// Results will be stored in files under Gradle build directory.
task depSnapshot(dependsOn: 'installGcpTest') {
  doLast {
    println 'Snapshoting full dependencies requirements with versions info to requirements.txt.'
    exec {
      // Remove useless item "pkg-resources" from file which is introduced by a bug in Ubuntu.
      executable 'sh'
      args '-c', ". ${project.ext.envdir}/bin/activate && pip freeze --local --all | grep -v \"pkg-resources\" > ${project.buildDir}/requirements.txt"
    }
  }
}

task dependencyUpdates(dependsOn: ':dependencyUpdates') {
  doLast {
    exec {
      executable 'sh'
      args '-c', "./scripts/run_dependency_check.sh"
    }
  }
}

task buildSnapshot() {
  dependsOn 'sdist'
  dependsOn 'depSnapshot'
}

project.task('createProcessWorker') {
  dependsOn ':beam-sdks-python-container:build'
  dependsOn 'setupVirtualenv'
  def sdkWorkerFile = file("${project.buildDir}/sdk_worker.sh")
  def osType = 'linux'
  if (Os.isFamily(Os.FAMILY_MAC))
    osType = 'darwin'
  def workerScript = "${project(":beam-sdks-python-container:").buildDir.absolutePath}/target/launcher/${osType}_amd64/boot"
  def sdkWorkerFileCode = "sh -c \"pip=`which pip` . ${project.ext.envdir}/bin/activate && ${workerScript} \$* \""
  outputs.file sdkWorkerFile
  doLast {
    sdkWorkerFile.write sdkWorkerFileCode
    exec {
      commandLine('sh', '-c', ". ${project.ext.envdir}/bin/activate && cd ${project.projectDir} && python setup.py install ")
    }
    exec {
      commandLine('chmod', '+x', sdkWorkerFile)
    }
  }
}

project.task('crossLanguagePythonJava') {
  dependsOn 'setupVirtualenv'
  dependsOn ':beam-sdks-java-container:docker'
  dependsOn ':beam-runners-core-construction-java:testExpansionService'
  doLast {
    exec {
      executable 'sh'
      args '-c', ". ${project.ext.envdir}/bin/activate && pip install -e .[test] && python -m apache_beam.transforms.external_test --expansion_service_jar=${project(":beam-runners-core-construction-java:").testExpansionService.archivePath}"
    }
  }
}<|MERGE_RESOLUTION|>--- conflicted
+++ resolved
@@ -21,55 +21,9 @@
 plugins { id 'org.apache.beam.module' }
 applyPythonNature()
 
-<<<<<<< HEAD
-def envdir = "/export/content/data/tmp/py-beam"
-def tox_opts = "-c tox.ini --recreate"
-
-task setupVirtualenv {
-  doLast {
-    exec {
-      commandLine 'virtualenv', "${envdir}"
-    }
-    exec {
-      executable 'sh'
-      args '-c', ". ${envdir}/bin/activate && pip install --upgrade tox==3.0.0 grpcio-tools==1.3.5"
-    }
-  }
-  // Gradle will delete outputs whenever it thinks they are stale. Putting a
-  // specific binary here could make gradle delete it while pip will believe
-  // the package is fully installed.
-  outputs.dirs(envdir)
-}
-
-configurations { distConfig }
-
-task sdist {
-  doLast {
-    exec {
-      executable 'sh'
-      args '-c', ". ${envdir}/bin/activate && python setup.py sdist --formats zip,gztar --dist-dir ${project.buildDir}"
-    }
-  }
-}
-
-artifacts {
-  distConfig file: file("${project.buildDir}/apache-beam.tar.gz"), builtBy: sdist
-}
-
-task cleanPython(dependsOn: 'setupVirtualenv') {
-  doLast {
-    exec {
-      executable 'sh'
-      args '-c', ". ${envdir}/bin/activate && python setup.py clean"
-    }
-  }
-}
-clean.dependsOn cleanPython
-=======
 
 /*************************************************************************************************/
 // Basic build and Python environment setup/cleanup
->>>>>>> c0f20401
 
 task buildPython(dependsOn: 'setupVirtualenv') {
   doLast {
@@ -82,6 +36,7 @@
 }
 build.dependsOn buildPython
 
+configurations { distConfig }
 
 /*************************************************************************************************/
 // Unit testing
@@ -181,9 +136,9 @@
 
 // Basic test options for ITs running on Jenkins.
 def basicTestOpts = [
-        "--nocapture",  // print stdout instantly
-        "--processes=8",  // run tests in parallel
-        "--process-timeout=4500", // timeout of whole command execution
+    "--nocapture",  // print stdout instantly
+    "--processes=8",  // run tests in parallel
+    "--process-timeout=4500", // timeout of whole command execution
 ]
 
 task directRunnerIT(dependsOn: 'installGcpTest') {
@@ -260,17 +215,17 @@
     doLast {
       // TODO: Figure out GCS credentials and use real GCS input and output.
       def options = [
-              "--input=/etc/profile",
-              "--output=/tmp/py-wordcount-direct",
-              "--runner=PortableRunner",
-              "--experiments=worker_threads=100",
-              "--parallelism=2",
-              "--shutdown_sources_on_final_watermark",
+          "--input=/etc/profile",
+          "--output=/tmp/py-wordcount-direct",
+          "--runner=PortableRunner",
+          "--experiments=worker_threads=100",
+          "--parallelism=2",
+          "--shutdown_sources_on_final_watermark",
       ]
       if (streaming)
         options += ["--streaming"]
       else
-        // workaround for local file output in docker container
+      // workaround for local file output in docker container
         options += ["--environment_cache_millis=10000"]
       if (project.hasProperty("jobEndpoint"))
         options += ["--job_endpoint=${project.property('jobEndpoint')}"]
@@ -291,7 +246,7 @@
     // Build test options that configures test environment and framework
     def testOptions = basicTestOpts
     if (project.hasProperty('testOptions'))
-      // Customize test options by adding more nose flags to -Ptest_opt in commandline
+    // Customize test options by adding more nose flags to -Ptest_opt in commandline
       testOptions = project.property('testOptions')
     if (project.hasProperty('attr'))
       testOptions += ["--attr=${project.property('attr')}"]

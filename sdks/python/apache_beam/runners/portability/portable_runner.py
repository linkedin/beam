--- conflicted
+++ resolved
@@ -335,18 +335,10 @@
         pre_optimize != 'none'):
       if pre_optimize == 'default':
         phases = [
-<<<<<<< HEAD
-            translations.eliminate_common_key_with_none,
-            translations.pack_combiners,
-            # TODO: https://issues.apache.org/jira/browse/BEAM-4678
-            #       https://issues.apache.org/jira/browse/BEAM-11478
-            # Eventually remove the 'lift_combiners' phase from 'default'.
-=======
             # TODO: https://issues.apache.org/jira/browse/BEAM-4678
             #       https://issues.apache.org/jira/browse/BEAM-11478
             # Eventually remove the 'lift_combiners' phase from 'default'.
             translations.pack_combiners,
->>>>>>> b10590cc
             translations.lift_combiners,
             translations.sort_stages
         ]
@@ -356,10 +348,6 @@
             translations.annotate_downstream_side_inputs,
             translations.annotate_stateful_dofns_as_roots,
             translations.fix_side_input_pcoll_coders,
-<<<<<<< HEAD
-            translations.eliminate_common_key_with_none,
-=======
->>>>>>> b10590cc
             translations.pack_combiners,
             translations.lift_combiners,
             translations.expand_sdf,
@@ -372,8 +360,6 @@
             translations.sort_stages
         ]
         partial = False
-<<<<<<< HEAD
-=======
       elif pre_optimize == 'all_except_fusion':
         # TODO(BEAM-7248): Delete this branch after PortableRunner supports
         # beam:runner:executable_stage:v1.
@@ -393,18 +379,11 @@
             translations.sort_stages
         ]
         partial = True
->>>>>>> b10590cc
       else:
         phases = []
         for phase_name in pre_optimize.split(','):
           # For now, these are all we allow.
-<<<<<<< HEAD
-          if phase_name in ('eliminate_common_key_with_none',
-                            'pack_combiners',
-                            'lift_combiners'):
-=======
           if phase_name in ('pack_combiners', 'lift_combiners'):
->>>>>>> b10590cc
             phases.append(getattr(translations, phase_name))
           else:
             raise ValueError(
@@ -413,20 +392,6 @@
         phases.append(translations.sort_stages)
         partial = True
 
-<<<<<<< HEAD
-        # All (known) portable runners (ie Flink and Spark) support these URNs.
-        known_urns = frozenset([
-            common_urns.composites.RESHUFFLE.urn,
-            common_urns.primitives.IMPULSE.urn,
-            common_urns.primitives.FLATTEN.urn,
-            common_urns.primitives.GROUP_BY_KEY.urn
-        ])
-        proto_pipeline = translations.optimize_pipeline(
-            proto_pipeline,
-            phases=phases,
-            known_runner_urns=known_urns,
-            partial=partial)
-=======
       # All (known) portable runners (ie Flink and Spark) support these URNs.
       known_urns = frozenset([
           common_urns.composites.RESHUFFLE.urn,
@@ -439,7 +404,6 @@
           phases=phases,
           known_runner_urns=known_urns,
           partial=partial)
->>>>>>> b10590cc
 
     return proto_pipeline
 

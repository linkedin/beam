--- conflicted
+++ resolved
@@ -63,7 +63,6 @@
 from apache_beam.runners.worker.channel_factory import GRPCChannelFactory
 from apache_beam.runners.worker.data_plane import PeriodicThread
 from apache_beam.runners.worker.statecache import StateCache
-from apache_beam.runners.worker.token_auth_interceptor import TokenAuthInterceptor
 from apache_beam.runners.worker.worker_id_interceptor import WorkerIdInterceptor
 from apache_beam.runners.worker.worker_status import FnApiWorkerStatusHandler
 from apache_beam.runners.worker.worker_status import thread_dump
@@ -168,7 +167,6 @@
       data_buffer_time_limit_ms=0,  # type: int
       profiler_factory=None,  # type: Optional[Callable[..., Profile]]
       status_address=None,  # type: Optional[str]
-      token=None,
       # Heap dump through status api is disabled by default
       enable_heap_dump=False,  # type: bool
   ):
@@ -177,7 +175,6 @@
     self._worker_index = 0
     self._worker_id = worker_id
     self._state_cache = StateCache(state_cache_size)
-    self._token = token
     options = [('grpc.max_receive_message_length', -1),
                ('grpc.max_send_message_length', -1)]
     if credentials is None:
@@ -192,11 +189,11 @@
     _LOGGER.info('Control channel established.')
 
     self._control_channel = grpc.intercept_channel(
-        self._control_channel, WorkerIdInterceptor(self._worker_id), TokenAuthInterceptor(token))
+        self._control_channel, WorkerIdInterceptor(self._worker_id))
     self._data_channel_factory = data_plane.GrpcClientDataChannelFactory(
-        credentials, self._worker_id, data_buffer_time_limit_ms, token=token)
+        credentials, self._worker_id, data_buffer_time_limit_ms)
     self._state_handler_factory = GrpcStateHandlerFactory(
-        self._state_cache, credentials, token=token)
+        self._state_cache, credentials)
     self._profiler_factory = profiler_factory
 
     def default_factory(id):
@@ -866,14 +863,13 @@
 
   Caches the created channels by ``state descriptor url``.
   """
-  def __init__(self, state_cache, credentials=None, token=None):
+  def __init__(self, state_cache, credentials=None):
     # type: (StateCache, Optional[grpc.ChannelCredentials]) -> None
     self._state_handler_cache = {}  # type: Dict[str, CachingStateHandler]
     self._lock = threading.Lock()
     self._throwing_state_handler = ThrowingStateHandler()
     self._credentials = credentials
     self._state_cache = state_cache
-    self._token = token
 
   def create_state_handler(self, api_service_descriptor):
     # type: (endpoints_pb2.ApiServiceDescriptor) -> CachingStateHandler
@@ -899,13 +895,8 @@
           _LOGGER.info('State channel established.')
           # Add workerId to the grpc channel
           grpc_channel = grpc.intercept_channel(
-<<<<<<< HEAD
-              grpc_channel, WorkerIdInterceptor(), TokenAuthInterceptor(self._token))
-          self._state_handler_cache[url] = CachingStateHandler(
-=======
               grpc_channel, WorkerIdInterceptor())
           self._state_handler_cache[url] = GlobalCachingStateHandler(
->>>>>>> b10590cc
               self._state_cache,
               GrpcStateHandler(
                   beam_fn_api_pb2_grpc.BeamFnStateStub(grpc_channel)))

#
# Licensed to the Apache Software Foundation (ASF) under one or more
# contributor license agreements.  See the NOTICE file distributed with
# this work for additional information regarding copyright ownership.
# The ASF licenses this file to You under the Apache License, Version 2.0
# (the "License"); you may not use this file except in compliance with
# the License.  You may obtain a copy of the License at
#
#    http://www.apache.org/licenses/LICENSE-2.0
#
# Unless required by applicable law or agreed to in writing, software
# distributed under the License is distributed on an "AS IS" BASIS,
# WITHOUT WARRANTIES OR CONDITIONS OF ANY KIND, either express or implied.
# See the License for the specific language governing permissions and
# limitations under the License.
#

"""SDK Fn Harness entry point."""

# pytype: skip-file

import json
import logging
import os
import re
import sys
import traceback

from google.protobuf import text_format  # type: ignore # not in typeshed

from apache_beam.internal import pickler
from apache_beam.io import filesystems
from apache_beam.options.pipeline_options import DebugOptions
from apache_beam.options.pipeline_options import GoogleCloudOptions
from apache_beam.options.pipeline_options import PipelineOptions
from apache_beam.options.pipeline_options import ProfilingOptions
from apache_beam.options.value_provider import RuntimeValueProvider
from apache_beam.portability.api import endpoints_pb2
from apache_beam.runners.internal import names
from apache_beam.runners.worker.log_handler import FnApiLogRecordHandler
from apache_beam.runners.worker.sdk_worker import SdkHarness
from apache_beam.utils import profiler

# This module is experimental. No backwards-compatibility guarantees.

_LOGGER = logging.getLogger(__name__)
_ENABLE_GOOGLE_CLOUD_PROFILER = 'enable_google_cloud_profiler'


def create_harness(environment, dry_run=False):
  """Creates SDK Fn Harness."""
  if 'LOGGING_API_SERVICE_DESCRIPTOR' in environment:
    try:
      logging_service_descriptor = endpoints_pb2.ApiServiceDescriptor()
      text_format.Merge(
          environment['LOGGING_API_SERVICE_DESCRIPTOR'],
          logging_service_descriptor)

      # Send all logs to the runner.
      fn_log_handler = FnApiLogRecordHandler(logging_service_descriptor)
      # TODO(BEAM-5468): This should be picked up from pipeline options.
      logging.getLogger().setLevel(logging.INFO)
      logging.getLogger().addHandler(fn_log_handler)
      _LOGGER.info('Logging handler created.')
    except Exception:
      _LOGGER.error(
          "Failed to set up logging handler, continuing without.",
          exc_info=True)
      fn_log_handler = None
  else:
    fn_log_handler = None

  pipeline_options_dict = _load_pipeline_options(
      environment.get('PIPELINE_OPTIONS'))
  # These are used for dataflow templates.
  RuntimeValueProvider.set_runtime_options(pipeline_options_dict)
  sdk_pipeline_options = PipelineOptions.from_dictionary(pipeline_options_dict)
  filesystems.FileSystems.set_options(sdk_pipeline_options)

  if 'SEMI_PERSISTENT_DIRECTORY' in environment:
    semi_persistent_directory = environment['SEMI_PERSISTENT_DIRECTORY']
  else:
    semi_persistent_directory = None

  _LOGGER.info('semi_persistent_directory: %s', semi_persistent_directory)
  _worker_id = environment.get('WORKER_ID', None)

  token = None
  if 'LOCAL_TOKEN_PATH' in os.environ:
    token_path = os.environ['LOCAL_TOKEN_PATH']
    with open(token_path, "r") as token_file:
      token = token_file.read().replace('\n','')

  try:
    _load_main_session(semi_persistent_directory)
  except CorruptMainSessionException:
    exception_details = traceback.format_exc()
    _LOGGER.error(
        'Could not load main session: %s', exception_details, exc_info=True)
    raise
  except Exception:  # pylint: disable=broad-except
    exception_details = traceback.format_exc()
    _LOGGER.error(
        'Could not load main session: %s', exception_details, exc_info=True)

  _LOGGER.info(
      'Pipeline_options: %s',
      sdk_pipeline_options.get_all_options(drop_default=True))
  control_service_descriptor = endpoints_pb2.ApiServiceDescriptor()
  status_service_descriptor = endpoints_pb2.ApiServiceDescriptor()
  text_format.Merge(
      environment['CONTROL_API_SERVICE_DESCRIPTOR'], control_service_descriptor)
  if 'STATUS_API_SERVICE_DESCRIPTOR' in environment:
    text_format.Merge(
<<<<<<< HEAD
        os.environ['CONTROL_API_SERVICE_DESCRIPTOR'],
        control_service_descriptor)
    if 'STATUS_API_SERVICE_DESCRIPTOR' in os.environ:
      text_format.Merge(
          os.environ['STATUS_API_SERVICE_DESCRIPTOR'],
          status_service_descriptor)
    # TODO(robertwb): Support authentication.
    assert not control_service_descriptor.HasField('authentication')

    experiments = sdk_pipeline_options.view_as(DebugOptions).experiments or []
    enable_heap_dump = 'enable_heap_dump' in experiments
    SdkHarness(
        control_address=control_service_descriptor.url,
        status_address=status_service_descriptor.url,
        worker_id=_worker_id,
        state_cache_size=_get_state_cache_size(experiments),
        data_buffer_time_limit_ms=_get_data_buffer_time_limit_ms(experiments),
        profiler_factory=profiler.Profile.factory_from_options(
            sdk_pipeline_options.view_as(ProfilingOptions)),
        token=token,
        enable_heap_dump=enable_heap_dump).run()
=======
        environment['STATUS_API_SERVICE_DESCRIPTOR'], status_service_descriptor)
  # TODO(robertwb): Support authentication.
  assert not control_service_descriptor.HasField('authentication')

  experiments = sdk_pipeline_options.view_as(DebugOptions).experiments or []
  enable_heap_dump = 'enable_heap_dump' in experiments
  if dry_run:
    return
  sdk_harness = SdkHarness(
      control_address=control_service_descriptor.url,
      status_address=status_service_descriptor.url,
      worker_id=_worker_id,
      state_cache_size=_get_state_cache_size(experiments),
      data_buffer_time_limit_ms=_get_data_buffer_time_limit_ms(experiments),
      profiler_factory=profiler.Profile.factory_from_options(
          sdk_pipeline_options.view_as(ProfilingOptions)),
      enable_heap_dump=enable_heap_dump)
  return fn_log_handler, sdk_harness, sdk_pipeline_options


def main(unused_argv):
  """Main entry point for SDK Fn Harness."""
  fn_log_handler, sdk_harness, sdk_pipeline_options = create_harness(os.environ)
  experiments = sdk_pipeline_options.view_as(DebugOptions).experiments or []
  dataflow_service_options = (
      sdk_pipeline_options.view_as(GoogleCloudOptions).dataflow_service_options
      or [])
  if (_ENABLE_GOOGLE_CLOUD_PROFILER in experiments) or (
      _ENABLE_GOOGLE_CLOUD_PROFILER in dataflow_service_options):
    try:
      import googlecloudprofiler
      job_id = os.environ["JOB_ID"]
      job_name = os.environ["JOB_NAME"]
      if job_id and job_name:
        googlecloudprofiler.start(
            service=job_name, service_version=job_id, verbose=1)
        _LOGGER.info('Turning on Google Cloud Profiler.')
      else:
        raise RuntimeError('Unable to find the job id or job name from envvar.')
    except Exception as e:  # pylint: disable=broad-except
      _LOGGER.warning(
          'Unable to start google cloud profiler due to error: %s' % e)
  try:
    _LOGGER.info('Python sdk harness starting.')
    sdk_harness.run()
>>>>>>> b10590cc
    _LOGGER.info('Python sdk harness exiting.')
  except:  # pylint: disable=broad-except
    _LOGGER.exception('Python sdk harness failed: ')
    raise
  finally:
    if fn_log_handler:
      fn_log_handler.close()


def _load_pipeline_options(options_json):
  if options_json is None:
    return {}
  options = json.loads(options_json)
  # Check the options field first for backward compatibility.
  if 'options' in options:
    return options.get('options')
  else:
    # Remove extra urn part from the key.
    portable_option_regex = r'^beam:option:(?P<key>.*):v1$'
    return {
        re.match(portable_option_regex, k).group('key') if re.match(
            portable_option_regex, k) else k: v
        for k,
        v in options.items()
    }


def _parse_pipeline_options(options_json):
  return PipelineOptions.from_dictionary(_load_pipeline_options(options_json))


def _get_state_cache_size(experiments):
  """Defines the upper number of state items to cache.

  Note: state_cache_size is an experimental flag and might not be available in
  future releases.

  Returns:
    an int indicating the maximum number of items to cache.
      Default is 0 (disabled)
  """

  for experiment in experiments:
    # There should only be 1 match so returning from the loop
    if re.match(r'state_cache_size=', experiment):
      return int(
          re.match(r'state_cache_size=(?P<state_cache_size>.*)',
                   experiment).group('state_cache_size'))
  return 0


def _get_data_buffer_time_limit_ms(experiments):
  """Defines the time limt of the outbound data buffering.

  Note: data_buffer_time_limit_ms is an experimental flag and might
  not be available in future releases.

  Returns:
    an int indicating the time limit in milliseconds of the the outbound
      data buffering. Default is 0 (disabled)
  """

  for experiment in experiments:
    # There should only be 1 match so returning from the loop
    if re.match(r'data_buffer_time_limit_ms=', experiment):
      return int(
          re.match(
              r'data_buffer_time_limit_ms=(?P<data_buffer_time_limit_ms>.*)',
              experiment).group('data_buffer_time_limit_ms'))
  return 0


class CorruptMainSessionException(Exception):
  """
  Used to crash this worker if a main session file was provided but
  is not valid.
  """
  pass


def _load_main_session(semi_persistent_directory):
  """Loads a pickled main session from the path specified."""
  if semi_persistent_directory:
    session_file = os.path.join(
        semi_persistent_directory, 'staged', names.PICKLED_MAIN_SESSION_FILE)
    if os.path.isfile(session_file):
      # If the expected session file is present but empty, it's likely that
      # the user code run by this worker will likely crash at runtime.
      # This can happen if the worker fails to download the main session.
      # Raise a fatal error and crash this worker, forcing a restart.
      if os.path.getsize(session_file) == 0:
        raise CorruptMainSessionException(
            'Session file found, but empty: %s. Functions defined in __main__ '
            '(interactive session) will almost certainly fail.' %
            (session_file, ))
      pickler.load_session(session_file)
    else:
      _LOGGER.warning(
          'No session file found: %s. Functions defined in __main__ '
          '(interactive session) may fail.',
          session_file)
  else:
    _LOGGER.warning(
        'No semi_persistent_directory found: Functions defined in __main__ '
        '(interactive session) may fail.')


if __name__ == '__main__':
  main(sys.argv)<|MERGE_RESOLUTION|>--- conflicted
+++ resolved
@@ -85,12 +85,6 @@
   _LOGGER.info('semi_persistent_directory: %s', semi_persistent_directory)
   _worker_id = environment.get('WORKER_ID', None)
 
-  token = None
-  if 'LOCAL_TOKEN_PATH' in os.environ:
-    token_path = os.environ['LOCAL_TOKEN_PATH']
-    with open(token_path, "r") as token_file:
-      token = token_file.read().replace('\n','')
-
   try:
     _load_main_session(semi_persistent_directory)
   except CorruptMainSessionException:
@@ -112,29 +106,6 @@
       environment['CONTROL_API_SERVICE_DESCRIPTOR'], control_service_descriptor)
   if 'STATUS_API_SERVICE_DESCRIPTOR' in environment:
     text_format.Merge(
-<<<<<<< HEAD
-        os.environ['CONTROL_API_SERVICE_DESCRIPTOR'],
-        control_service_descriptor)
-    if 'STATUS_API_SERVICE_DESCRIPTOR' in os.environ:
-      text_format.Merge(
-          os.environ['STATUS_API_SERVICE_DESCRIPTOR'],
-          status_service_descriptor)
-    # TODO(robertwb): Support authentication.
-    assert not control_service_descriptor.HasField('authentication')
-
-    experiments = sdk_pipeline_options.view_as(DebugOptions).experiments or []
-    enable_heap_dump = 'enable_heap_dump' in experiments
-    SdkHarness(
-        control_address=control_service_descriptor.url,
-        status_address=status_service_descriptor.url,
-        worker_id=_worker_id,
-        state_cache_size=_get_state_cache_size(experiments),
-        data_buffer_time_limit_ms=_get_data_buffer_time_limit_ms(experiments),
-        profiler_factory=profiler.Profile.factory_from_options(
-            sdk_pipeline_options.view_as(ProfilingOptions)),
-        token=token,
-        enable_heap_dump=enable_heap_dump).run()
-=======
         environment['STATUS_API_SERVICE_DESCRIPTOR'], status_service_descriptor)
   # TODO(robertwb): Support authentication.
   assert not control_service_descriptor.HasField('authentication')
@@ -180,7 +151,6 @@
   try:
     _LOGGER.info('Python sdk harness starting.')
     sdk_harness.run()
->>>>>>> b10590cc
     _LOGGER.info('Python sdk harness exiting.')
   except:  # pylint: disable=broad-except
     _LOGGER.exception('Python sdk harness failed: ')

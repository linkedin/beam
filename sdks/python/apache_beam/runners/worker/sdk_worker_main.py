#
# Licensed to the Apache Software Foundation (ASF) under one or more
# contributor license agreements.  See the NOTICE file distributed with
# this work for additional information regarding copyright ownership.
# The ASF licenses this file to You under the Apache License, Version 2.0
# (the "License"); you may not use this file except in compliance with
# the License.  You may obtain a copy of the License at
#
#    http://www.apache.org/licenses/LICENSE-2.0
#
# Unless required by applicable law or agreed to in writing, software
# distributed under the License is distributed on an "AS IS" BASIS,
# WITHOUT WARRANTIES OR CONDITIONS OF ANY KIND, either express or implied.
# See the License for the specific language governing permissions and
# limitations under the License.
#

"""SDK Fn Harness entry point."""

# pytype: skip-file

from __future__ import absolute_import

import http.server
import json
import logging
import os
import re
import sys
import threading
import traceback
from builtins import object

from google.protobuf import text_format  # type: ignore # not in typeshed

from apache_beam.internal import pickler
from apache_beam.options.pipeline_options import DebugOptions
from apache_beam.options.pipeline_options import PipelineOptions
from apache_beam.options.pipeline_options import ProfilingOptions
from apache_beam.portability.api import endpoints_pb2
from apache_beam.runners.internal import names
from apache_beam.runners.worker.log_handler import FnApiLogRecordHandler
from apache_beam.runners.worker.sdk_worker import SdkHarness
from apache_beam.runners.worker.worker_status import thread_dump
from apache_beam.utils import profiler

# This module is experimental. No backwards-compatibility guarantees.

_LOGGER = logging.getLogger(__name__)


class StatusServer(object):
  def start(self, status_http_port=0):
    """Executes the serving loop for the status server.

    Args:
      status_http_port(int): Binding port for the debug server.
        Default is 0 which means any free unsecured port
    """
    class StatusHttpHandler(http.server.BaseHTTPRequestHandler):
      """HTTP handler for serving stacktraces of all threads."""
      def do_GET(self):  # pylint: disable=invalid-name
        """Return all thread stacktraces information for GET request."""
        self.send_response(200)
        self.send_header('Content-Type', 'text/plain')
        self.end_headers()

        self.wfile.write(thread_dump().encode('utf-8'))

      def log_message(self, f, *args):
        """Do not log any messages."""
        pass

    self.httpd = httpd = http.server.HTTPServer(('localhost', status_http_port),
                                                StatusHttpHandler)
    _LOGGER.info(
        'Status HTTP server running at %s:%s',
        httpd.server_name,
        httpd.server_port)

    httpd.serve_forever()


def main(unused_argv):
  """Main entry point for SDK Fn Harness."""
  if 'LOGGING_API_SERVICE_DESCRIPTOR' in os.environ:
    try:
      logging_service_descriptor = endpoints_pb2.ApiServiceDescriptor()
      text_format.Merge(
          os.environ['LOGGING_API_SERVICE_DESCRIPTOR'],
          logging_service_descriptor)

      # Send all logs to the runner.
      fn_log_handler = FnApiLogRecordHandler(logging_service_descriptor)
      # TODO(BEAM-5468): This should be picked up from pipeline options.
      logging.getLogger().setLevel(logging.INFO)
      logging.getLogger().addHandler(fn_log_handler)
      _LOGGER.info('Logging handler created.')
    except Exception:
      _LOGGER.error(
          "Failed to set up logging handler, continuing without.",
          exc_info=True)
      fn_log_handler = None
  else:
    fn_log_handler = None

  # Start status HTTP server thread.
  thread = threading.Thread(
      name='status_http_server', target=StatusServer().start)
  thread.daemon = True
  thread.setName('status-server-demon')
  thread.start()

  if 'PIPELINE_OPTIONS' in os.environ:
    sdk_pipeline_options = _parse_pipeline_options(
        os.environ['PIPELINE_OPTIONS'])
  else:
    sdk_pipeline_options = PipelineOptions.from_dictionary({})

  if 'SEMI_PERSISTENT_DIRECTORY' in os.environ:
    semi_persistent_directory = os.environ['SEMI_PERSISTENT_DIRECTORY']
  else:
    semi_persistent_directory = None

  _LOGGER.info('semi_persistent_directory: %s', semi_persistent_directory)
  _worker_id = os.environ.get('WORKER_ID', None)

  token = None
  if 'LOCAL_TOKEN_PATH' in os.environ:
    token_path = os.environ['LOCAL_TOKEN_PATH']
    with open(token_path, "r") as token_file:
      token = token_file.read().replace('\n','')

  try:
    _load_main_session(semi_persistent_directory)
  except Exception:  # pylint: disable=broad-except
    exception_details = traceback.format_exc()
    _LOGGER.error(
        'Could not load main session: %s', exception_details, exc_info=True)

  try:
    _LOGGER.info(
        'Python sdk harness started with pipeline_options: %s',
        sdk_pipeline_options.get_all_options(drop_default=True))
    control_service_descriptor = endpoints_pb2.ApiServiceDescriptor()
    status_service_descriptor = endpoints_pb2.ApiServiceDescriptor()
    text_format.Merge(
        os.environ['CONTROL_API_SERVICE_DESCRIPTOR'],
        control_service_descriptor)
    if 'STATUS_API_SERVICE_DESCRIPTOR' in os.environ:
      text_format.Merge(
          os.environ['STATUS_API_SERVICE_DESCRIPTOR'],
          status_service_descriptor)
    # TODO(robertwb): Support credentials.
    assert not control_service_descriptor.oauth2_client_credentials_grant.url
    SdkHarness(
        control_address=control_service_descriptor.url,
        status_address=status_service_descriptor.url,
        worker_id=_worker_id,
        state_cache_size=_get_state_cache_size(sdk_pipeline_options),
        data_buffer_time_limit_ms=_get_data_buffer_time_limit_ms(
            sdk_pipeline_options),
        profiler_factory=profiler.Profile.factory_from_options(
<<<<<<< HEAD
            sdk_pipeline_options.view_as(pipeline_options.ProfilingOptions)),
        token=token
    ).run()
    logging.info('Python sdk harness exiting.')
=======
            sdk_pipeline_options.view_as(ProfilingOptions))).run()
    _LOGGER.info('Python sdk harness exiting.')
>>>>>>> d976ddc5
  except:  # pylint: disable=broad-except
    _LOGGER.exception('Python sdk harness failed: ')
    raise
  finally:
    if fn_log_handler:
      fn_log_handler.close()


def _parse_pipeline_options(options_json):
  options = json.loads(options_json)
  # Check the options field first for backward compatibility.
  if 'options' in options:
    return PipelineOptions.from_dictionary(options.get('options'))
  else:
    # Remove extra urn part from the key.
    portable_option_regex = r'^beam:option:(?P<key>.*):v1$'
    return PipelineOptions.from_dictionary({
        re.match(portable_option_regex, k).group('key') if re.match(
            portable_option_regex, k) else k: v
        for k,
        v in options.items()
    })


def _get_state_cache_size(pipeline_options):
  """Defines the upper number of state items to cache.

  Note: state_cache_size is an experimental flag and might not be available in
  future releases.

  Returns:
    an int indicating the maximum number of items to cache.
      Default is 0 (disabled)
  """
  experiments = pipeline_options.view_as(DebugOptions).experiments
  experiments = experiments if experiments else []

  for experiment in experiments:
    # There should only be 1 match so returning from the loop
    if re.match(r'state_cache_size=', experiment):
      return int(
          re.match(r'state_cache_size=(?P<state_cache_size>.*)',
                   experiment).group('state_cache_size'))
  return 0


def _get_data_buffer_time_limit_ms(pipeline_options):
  """Defines the time limt of the outbound data buffering.

  Note: data_buffer_time_limit_ms is an experimental flag and might
  not be available in future releases.

  Returns:
    an int indicating the time limit in milliseconds of the the outbound
      data buffering. Default is 0 (disabled)
  """
  experiments = pipeline_options.view_as(DebugOptions).experiments
  experiments = experiments if experiments else []

  for experiment in experiments:
    # There should only be 1 match so returning from the loop
    if re.match(r'data_buffer_time_limit_ms=', experiment):
      return int(
          re.match(
              r'data_buffer_time_limit_ms=(?P<data_buffer_time_limit_ms>.*)',
              experiment).group('data_buffer_time_limit_ms'))
  return 0


def _load_main_session(semi_persistent_directory):
  """Loads a pickled main session from the path specified."""
  if semi_persistent_directory:
    session_file = os.path.join(
        semi_persistent_directory, 'staged', names.PICKLED_MAIN_SESSION_FILE)
    if os.path.isfile(session_file):
      pickler.load_session(session_file)
    else:
      _LOGGER.warning(
          'No session file found: %s. Functions defined in __main__ '
          '(interactive session) may fail.',
          session_file)
  else:
    _LOGGER.warning(
        'No semi_persistent_directory found: Functions defined in __main__ '
        '(interactive session) may fail.')


if __name__ == '__main__':
  main(sys.argv)<|MERGE_RESOLUTION|>--- conflicted
+++ resolved
@@ -161,15 +161,10 @@
         data_buffer_time_limit_ms=_get_data_buffer_time_limit_ms(
             sdk_pipeline_options),
         profiler_factory=profiler.Profile.factory_from_options(
-<<<<<<< HEAD
-            sdk_pipeline_options.view_as(pipeline_options.ProfilingOptions)),
+            sdk_pipeline_options.view_as(ProfilingOptions)),
         token=token
     ).run()
-    logging.info('Python sdk harness exiting.')
-=======
-            sdk_pipeline_options.view_as(ProfilingOptions))).run()
     _LOGGER.info('Python sdk harness exiting.')
->>>>>>> d976ddc5
   except:  # pylint: disable=broad-except
     _LOGGER.exception('Python sdk harness failed: ')
     raise

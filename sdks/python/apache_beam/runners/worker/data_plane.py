--- conflicted
+++ resolved
@@ -502,13 +502,6 @@
   Caches the created channels by ``data descriptor url``.
   """
 
-<<<<<<< HEAD
-  def __init__(self, credentials=None, token=None):
-    self._data_channel_cache = {}
-    self._lock = threading.Lock()
-    self._credentials = None
-    self._token = token
-=======
   def __init__(self,
                credentials=None,
                worker_id=None,  # type: Optional[str]
@@ -520,7 +513,6 @@
     self._credentials = None
     self._worker_id = worker_id
     self._data_buffer_time_limit_ms = data_buffer_time_limit_ms
->>>>>>> d976ddc5
     if credentials is not None:
       _LOGGER.info('Using secure channel creds.')
       self._credentials = credentials
@@ -545,14 +537,8 @@
             grpc_channel = GRPCChannelFactory.secure_channel(
                 url, self._credentials, options=channel_options)
           # Add workerId to the grpc channel
-<<<<<<< HEAD
-          grpc_channel = grpc.intercept_channel(grpc_channel,
-                                                WorkerIdInterceptor(),
-                                                TokenAuthInterceptor(self._token))
-=======
           grpc_channel = grpc.intercept_channel(
-              grpc_channel, WorkerIdInterceptor(self._worker_id))
->>>>>>> d976ddc5
+              grpc_channel, WorkerIdInterceptor(self._worker_id), TokenAuthInterceptor(self._token))
           self._data_channel_cache[url] = GrpcClientDataChannel(
               beam_fn_api_pb2_grpc.BeamFnDataStub(grpc_channel),
               self._data_buffer_time_limit_ms)

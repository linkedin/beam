--- conflicted
+++ resolved
@@ -50,7 +50,6 @@
 from apache_beam.portability.api import beam_fn_api_pb2
 from apache_beam.portability.api import beam_fn_api_pb2_grpc
 from apache_beam.runners.worker.channel_factory import GRPCChannelFactory
-from apache_beam.runners.worker.token_auth_interceptor import TokenAuthInterceptor
 from apache_beam.runners.worker.worker_id_interceptor import WorkerIdInterceptor
 
 if TYPE_CHECKING:
@@ -733,29 +732,18 @@
 
   Caches the created channels by ``data descriptor url``.
   """
-<<<<<<< HEAD
-
-  def __init__(self,
-               credentials=None,  # type: Any
-               worker_id=None,  # type: Optional[str]
-               data_buffer_time_limit_ms=0,  # type: int
-               token=None
-               ):
-=======
   def __init__(
       self,
       credentials=None,  # type: Any
       worker_id=None,  # type: Optional[str]
       data_buffer_time_limit_ms=0  # type: int
   ):
->>>>>>> b10590cc
     # type: (...) -> None
     self._data_channel_cache = {}  # type: Dict[str, GrpcClientDataChannel]
     self._lock = threading.Lock()
     self._credentials = None
     self._worker_id = worker_id
     self._data_buffer_time_limit_ms = data_buffer_time_limit_ms
-    self._token = token
     if credentials is not None:
       _LOGGER.info('Using secure channel creds.')
       self._credentials = credentials
@@ -782,7 +770,7 @@
                 url, self._credentials, options=channel_options)
           # Add workerId to the grpc channel
           grpc_channel = grpc.intercept_channel(
-              grpc_channel, WorkerIdInterceptor(self._worker_id), TokenAuthInterceptor(self._token))
+              grpc_channel, WorkerIdInterceptor(self._worker_id))
           self._data_channel_cache[url] = GrpcClientDataChannel(
               beam_fn_api_pb2_grpc.BeamFnDataStub(grpc_channel),
               self._data_buffer_time_limit_ms)

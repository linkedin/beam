--- conflicted
+++ resolved
@@ -23,19 +23,13 @@
 import tempfile
 import typing
 import unittest
-<<<<<<< HEAD
-=======
 from datetime import datetime
->>>>>>> b10590cc
 from io import BytesIO
 from io import StringIO
 
 import pandas as pd
 import pandas.testing
-<<<<<<< HEAD
-=======
 import pytest
->>>>>>> b10590cc
 from pandas.testing import assert_frame_equal
 from parameterized import parameterized
 
@@ -314,8 +308,6 @@
         ])
         assert_frame_equal(expected, split_at_header)
 
-<<<<<<< HEAD
-=======
   def test_file_not_found(self):
     with self.assertRaisesRegex(FileNotFoundError, r'/tmp/fake_dir/\*\*'):
       with beam.Pipeline() as p:
@@ -351,7 +343,6 @@
     # Check that we've read (and removed) every output file
     self.assertEqual(len(glob.glob(f'{output}out.csv*')), 0)
 
->>>>>>> b10590cc
 
 if __name__ == '__main__':
   unittest.main()
--- conflicted
+++ resolved
@@ -245,10 +245,7 @@
         proto_utils.parse_Bytes(proto.payload, parameter_type),
         proto.capabilities,
         proto.dependencies,
-<<<<<<< HEAD
-=======
         proto.resource_hints,
->>>>>>> b10590cc
         context)
 
   @classmethod

#
# Licensed to the Apache Software Foundation (ASF) under one or more
# contributor license agreements.  See the NOTICE file distributed with
# this work for additional information regarding copyright ownership.
# The ASF licenses this file to You under the Apache License, Version 2.0
# (the "License"); you may not use this file except in compliance with
# the License.  You may obtain a copy of the License at
#
#    http://www.apache.org/licenses/LICENSE-2.0
#
# Unless required by applicable law or agreed to in writing, software
# distributed under the License is distributed on an "AS IS" BASIS,
# WITHOUT WARRANTIES OR CONDITIONS OF ANY KIND, either express or implied.
# See the License for the specific language governing permissions and
# limitations under the License.
#

"""Type constraint for `ShardedKey`.

Can be used like a type-hint, for instance,
  'ShardedKeyType[int]'
  'ShardedKeyType[Tuple[T]]'
<<<<<<< HEAD

The type constraint is registered to be associated with
:class:`apache_beam.coders.coders.ShardedKeyCoder`.
Mostly for internal use.
"""

# pytype: skip-file
=======
>>>>>>> b10590cc

The type constraint is registered to be associated with
:class:`apache_beam.coders.coders.ShardedKeyCoder`.
Mostly for internal use.
"""

# pytype: skip-file

<<<<<<< HEAD
from six import with_metaclass

=======
>>>>>>> b10590cc
from apache_beam import coders
from apache_beam.typehints import typehints
from apache_beam.utils.sharded_key import ShardedKey


<<<<<<< HEAD
class ShardedKeyTypeConstraint(with_metaclass(typehints.GetitemConstructor,
                                              typehints.TypeConstraint)):
=======
class ShardedKeyTypeConstraint(typehints.TypeConstraint,
                               metaclass=typehints.GetitemConstructor):
>>>>>>> b10590cc
  def __init__(self, key_type):
    typehints.validate_composite_type_param(
        key_type, error_msg_prefix='Parameter to ShardedKeyType hint')
    self.key_type = typehints.normalize(key_type)

  def _inner_types(self):
    yield self.key_type

  def _consistent_with_check_(self, sub):
    return (
        isinstance(sub, self.__class__) and
        typehints.is_consistent_with(sub.key_type, self.key_type))

  def type_check(self, instance):
    if not isinstance(instance, ShardedKey):
      raise typehints.CompositeTypeHintError(
          "ShardedKey type-constraint violated. Valid object instance "
          "must be of type 'ShardedKey'. Instead, an instance of '%s' "
          "was received." % (instance.__class__.__name__))

    try:
      typehints.check_constraint(self.key_type, instance.key)
    except (typehints.CompositeTypeHintError, typehints.SimpleTypeHintError):
      raise typehints.CompositeTypeHintError(
          "%s type-constraint violated. The type of key in 'ShardedKey' "
          "is incorrect. Expected an instance of type '%s', "
          "instead received an instance of type '%s'." % (
              repr(self),
              typehints._unified_repr(self.key_type),
              instance.key.__class__.__name__))

  def match_type_variables(self, concrete_type):
    if isinstance(concrete_type, ShardedKeyTypeConstraint):
      return typehints.match_type_variables(
          self.key_type, concrete_type.key_type)
    return {}

  def __eq__(self, other):
    return isinstance(
        other, ShardedKeyTypeConstraint) and self.key_type == other.key_type

  def __hash__(self):
    return hash(self.key_type)

  def __repr__(self):
    return 'ShardedKey[%s]' % typehints._unified_repr(self.key_type)


ShardedKeyType = ShardedKeyTypeConstraint
coders.typecoders.registry.register_coder(
    ShardedKeyType, coders.ShardedKeyCoder)<|MERGE_RESOLUTION|>--- conflicted
+++ resolved
@@ -20,16 +20,6 @@
 Can be used like a type-hint, for instance,
   'ShardedKeyType[int]'
   'ShardedKeyType[Tuple[T]]'
-<<<<<<< HEAD
-
-The type constraint is registered to be associated with
-:class:`apache_beam.coders.coders.ShardedKeyCoder`.
-Mostly for internal use.
-"""
-
-# pytype: skip-file
-=======
->>>>>>> b10590cc
 
 The type constraint is registered to be associated with
 :class:`apache_beam.coders.coders.ShardedKeyCoder`.
@@ -38,23 +28,13 @@
 
 # pytype: skip-file
 
-<<<<<<< HEAD
-from six import with_metaclass
-
-=======
->>>>>>> b10590cc
 from apache_beam import coders
 from apache_beam.typehints import typehints
 from apache_beam.utils.sharded_key import ShardedKey
 
 
-<<<<<<< HEAD
-class ShardedKeyTypeConstraint(with_metaclass(typehints.GetitemConstructor,
-                                              typehints.TypeConstraint)):
-=======
 class ShardedKeyTypeConstraint(typehints.TypeConstraint,
                                metaclass=typehints.GetitemConstructor):
->>>>>>> b10590cc
   def __init__(self, key_type):
     typehints.validate_composite_type_param(
         key_type, error_msg_prefix='Parameter to ShardedKeyType hint')

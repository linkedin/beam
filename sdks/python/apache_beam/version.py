#
# Licensed to the Apache Software Foundation (ASF) under one or more
# contributor license agreements.  See the NOTICE file distributed with
# this work for additional information regarding copyright ownership.
# The ASF licenses this file to You under the Apache License, Version 2.0
# (the "License"); you may not use this file except in compliance with
# the License.  You may obtain a copy of the License at
#
#    http://www.apache.org/licenses/LICENSE-2.0
#
# Unless required by applicable law or agreed to in writing, software
# distributed under the License is distributed on an "AS IS" BASIS,
# WITHOUT WARRANTIES OR CONDITIONS OF ANY KIND, either express or implied.
# See the License for the specific language governing permissions and
# limitations under the License.
#

"""Apache Beam SDK version information and utilities."""

<<<<<<< HEAD
__version__ = '2.28.0.5'
=======
__version__ = '2.34.0.dev'
>>>>>>> b10590cc
<|MERGE_RESOLUTION|>--- conflicted
+++ resolved
@@ -17,8 +17,4 @@
 
 """Apache Beam SDK version information and utilities."""
 
-<<<<<<< HEAD
-__version__ = '2.28.0.5'
-=======
-__version__ = '2.34.0.dev'
->>>>>>> b10590cc
+__version__ = '2.34.0.dev'
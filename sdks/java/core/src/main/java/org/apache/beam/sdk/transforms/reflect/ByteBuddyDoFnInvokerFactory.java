/*
 * Licensed to the Apache Software Foundation (ASF) under one
 * or more contributor license agreements.  See the NOTICE file
 * distributed with this work for additional information
 * regarding copyright ownership.  The ASF licenses this file
 * to you under the Apache License, Version 2.0 (the
 * "License"); you may not use this file except in compliance
 * with the License.  You may obtain a copy of the License at
 *
 *     http://www.apache.org/licenses/LICENSE-2.0
 *
 * Unless required by applicable law or agreed to in writing, software
 * distributed under the License is distributed on an "AS IS" BASIS,
 * WITHOUT WARRANTIES OR CONDITIONS OF ANY KIND, either express or implied.
 * See the License for the specific language governing permissions and
 * limitations under the License.
 */
package org.apache.beam.sdk.transforms.reflect;

import static org.apache.beam.sdk.util.common.ReflectHelpers.findClassLoader;
import static org.apache.beam.vendor.guava.v26_0_jre.com.google.common.base.Preconditions.checkArgument;

import java.lang.reflect.Constructor;
import java.lang.reflect.InvocationTargetException;
import java.lang.reflect.Method;
import java.util.ArrayList;
import java.util.LinkedHashMap;
import java.util.List;
import java.util.Map;
import org.apache.beam.sdk.coders.CannotProvideCoderException;
import org.apache.beam.sdk.coders.Coder;
import org.apache.beam.sdk.coders.CoderRegistry;
import org.apache.beam.sdk.state.Timer;
import org.apache.beam.sdk.state.TimerMap;
import org.apache.beam.sdk.transforms.DoFn;
import org.apache.beam.sdk.transforms.DoFn.ProcessElement;
import org.apache.beam.sdk.transforms.DoFn.TruncateRestriction;
import org.apache.beam.sdk.transforms.reflect.DoFnSignature.OnTimerMethod;
import org.apache.beam.sdk.transforms.reflect.DoFnSignature.Parameter.BundleFinalizerParameter;
import org.apache.beam.sdk.transforms.reflect.DoFnSignature.Parameter.Cases;
import org.apache.beam.sdk.transforms.reflect.DoFnSignature.Parameter.ElementParameter;
import org.apache.beam.sdk.transforms.reflect.DoFnSignature.Parameter.FinishBundleContextParameter;
import org.apache.beam.sdk.transforms.reflect.DoFnSignature.Parameter.OnTimerContextParameter;
import org.apache.beam.sdk.transforms.reflect.DoFnSignature.Parameter.OutputReceiverParameter;
import org.apache.beam.sdk.transforms.reflect.DoFnSignature.Parameter.PaneInfoParameter;
import org.apache.beam.sdk.transforms.reflect.DoFnSignature.Parameter.ProcessContextParameter;
import org.apache.beam.sdk.transforms.reflect.DoFnSignature.Parameter.RestrictionParameter;
import org.apache.beam.sdk.transforms.reflect.DoFnSignature.Parameter.RestrictionTrackerParameter;
import org.apache.beam.sdk.transforms.reflect.DoFnSignature.Parameter.SchemaElementParameter;
import org.apache.beam.sdk.transforms.reflect.DoFnSignature.Parameter.SideInputParameter;
import org.apache.beam.sdk.transforms.reflect.DoFnSignature.Parameter.StartBundleContextParameter;
import org.apache.beam.sdk.transforms.reflect.DoFnSignature.Parameter.StateParameter;
import org.apache.beam.sdk.transforms.reflect.DoFnSignature.Parameter.TaggedOutputReceiverParameter;
import org.apache.beam.sdk.transforms.reflect.DoFnSignature.Parameter.TimeDomainParameter;
import org.apache.beam.sdk.transforms.reflect.DoFnSignature.Parameter.TimerFamilyParameter;
import org.apache.beam.sdk.transforms.reflect.DoFnSignature.Parameter.TimerParameter;
import org.apache.beam.sdk.transforms.reflect.DoFnSignature.Parameter.TimestampParameter;
import org.apache.beam.sdk.transforms.reflect.DoFnSignature.Parameter.WatermarkEstimatorParameter;
import org.apache.beam.sdk.transforms.reflect.DoFnSignature.Parameter.WatermarkEstimatorStateParameter;
import org.apache.beam.sdk.transforms.reflect.DoFnSignature.Parameter.WindowParameter;
import org.apache.beam.sdk.transforms.splittabledofn.HasDefaultTracker;
import org.apache.beam.sdk.transforms.splittabledofn.HasDefaultWatermarkEstimator;
import org.apache.beam.sdk.transforms.splittabledofn.RestrictionTracker;
import org.apache.beam.sdk.transforms.splittabledofn.RestrictionTracker.HasProgress;
import org.apache.beam.sdk.transforms.splittabledofn.RestrictionTracker.IsBounded;
import org.apache.beam.sdk.transforms.splittabledofn.RestrictionTracker.TruncateResult;
import org.apache.beam.sdk.transforms.splittabledofn.WatermarkEstimator;
import org.apache.beam.sdk.transforms.windowing.GlobalWindow;
import org.apache.beam.sdk.util.UserCodeException;
import org.apache.beam.sdk.values.TypeDescriptor;
import org.apache.beam.sdk.values.TypeDescriptors;
import org.apache.beam.vendor.bytebuddy.v1_10_8.net.bytebuddy.ByteBuddy;
import org.apache.beam.vendor.bytebuddy.v1_10_8.net.bytebuddy.description.field.FieldDescription;
import org.apache.beam.vendor.bytebuddy.v1_10_8.net.bytebuddy.description.method.MethodDescription;
import org.apache.beam.vendor.bytebuddy.v1_10_8.net.bytebuddy.description.modifier.Visibility;
import org.apache.beam.vendor.bytebuddy.v1_10_8.net.bytebuddy.description.type.TypeDescription;
import org.apache.beam.vendor.bytebuddy.v1_10_8.net.bytebuddy.description.type.TypeDescription.ForLoadedType;
import org.apache.beam.vendor.bytebuddy.v1_10_8.net.bytebuddy.description.type.TypeList;
import org.apache.beam.vendor.bytebuddy.v1_10_8.net.bytebuddy.dynamic.DynamicType;
import org.apache.beam.vendor.bytebuddy.v1_10_8.net.bytebuddy.dynamic.loading.ClassLoadingStrategy;
import org.apache.beam.vendor.bytebuddy.v1_10_8.net.bytebuddy.dynamic.scaffold.InstrumentedType;
import org.apache.beam.vendor.bytebuddy.v1_10_8.net.bytebuddy.dynamic.scaffold.subclass.ConstructorStrategy;
import org.apache.beam.vendor.bytebuddy.v1_10_8.net.bytebuddy.implementation.ExceptionMethod;
import org.apache.beam.vendor.bytebuddy.v1_10_8.net.bytebuddy.implementation.FixedValue;
import org.apache.beam.vendor.bytebuddy.v1_10_8.net.bytebuddy.implementation.Implementation;
import org.apache.beam.vendor.bytebuddy.v1_10_8.net.bytebuddy.implementation.Implementation.Context;
import org.apache.beam.vendor.bytebuddy.v1_10_8.net.bytebuddy.implementation.MethodDelegation;
import org.apache.beam.vendor.bytebuddy.v1_10_8.net.bytebuddy.implementation.bytecode.ByteCodeAppender;
import org.apache.beam.vendor.bytebuddy.v1_10_8.net.bytebuddy.implementation.bytecode.StackManipulation;
import org.apache.beam.vendor.bytebuddy.v1_10_8.net.bytebuddy.implementation.bytecode.StackManipulation.Compound;
import org.apache.beam.vendor.bytebuddy.v1_10_8.net.bytebuddy.implementation.bytecode.Throw;
import org.apache.beam.vendor.bytebuddy.v1_10_8.net.bytebuddy.implementation.bytecode.assign.Assigner;
import org.apache.beam.vendor.bytebuddy.v1_10_8.net.bytebuddy.implementation.bytecode.assign.Assigner.Typing;
import org.apache.beam.vendor.bytebuddy.v1_10_8.net.bytebuddy.implementation.bytecode.assign.TypeCasting;
import org.apache.beam.vendor.bytebuddy.v1_10_8.net.bytebuddy.implementation.bytecode.constant.IntegerConstant;
import org.apache.beam.vendor.bytebuddy.v1_10_8.net.bytebuddy.implementation.bytecode.constant.TextConstant;
import org.apache.beam.vendor.bytebuddy.v1_10_8.net.bytebuddy.implementation.bytecode.member.FieldAccess;
import org.apache.beam.vendor.bytebuddy.v1_10_8.net.bytebuddy.implementation.bytecode.member.MethodInvocation;
import org.apache.beam.vendor.bytebuddy.v1_10_8.net.bytebuddy.implementation.bytecode.member.MethodReturn;
import org.apache.beam.vendor.bytebuddy.v1_10_8.net.bytebuddy.implementation.bytecode.member.MethodVariableAccess;
import org.apache.beam.vendor.bytebuddy.v1_10_8.net.bytebuddy.jar.asm.Label;
import org.apache.beam.vendor.bytebuddy.v1_10_8.net.bytebuddy.jar.asm.MethodVisitor;
import org.apache.beam.vendor.bytebuddy.v1_10_8.net.bytebuddy.jar.asm.Opcodes;
import org.apache.beam.vendor.bytebuddy.v1_10_8.net.bytebuddy.jar.asm.Type;
import org.apache.beam.vendor.bytebuddy.v1_10_8.net.bytebuddy.matcher.ElementMatchers;
import org.apache.beam.vendor.guava.v26_0_jre.com.google.common.collect.Maps;
import org.apache.beam.vendor.guava.v26_0_jre.com.google.common.primitives.Primitives;
import org.checkerframework.checker.nullness.qual.Nullable;
import org.joda.time.Instant;

/** Dynamically generates a {@link DoFnInvoker} instances for invoking a {@link DoFn}. */
class ByteBuddyDoFnInvokerFactory implements DoFnInvokerFactory {

  public static final String START_BUNDLE_CONTEXT_PARAMETER_METHOD = "startBundleContext";
  public static final String FINISH_BUNDLE_CONTEXT_PARAMETER_METHOD = "finishBundleContext";
  public static final String PROCESS_CONTEXT_PARAMETER_METHOD = "processContext";
  public static final String ELEMENT_PARAMETER_METHOD = "element";
  public static final String SCHEMA_ELEMENT_PARAMETER_METHOD = "schemaElement";
  public static final String TIMESTAMP_PARAMETER_METHOD = "timestamp";
  public static final String BUNDLE_FINALIZER_PARAMETER_METHOD = "bundleFinalizer";
  public static final String OUTPUT_ROW_RECEIVER_METHOD = "outputRowReceiver";
  public static final String TIME_DOMAIN_PARAMETER_METHOD = "timeDomain";
  public static final String OUTPUT_PARAMETER_METHOD = "outputReceiver";
  public static final String TAGGED_OUTPUT_PARAMETER_METHOD = "taggedOutputReceiver";
  public static final String ON_TIMER_CONTEXT_PARAMETER_METHOD = "onTimerContext";
  public static final String WINDOW_PARAMETER_METHOD = "window";
  public static final String PANE_INFO_PARAMETER_METHOD = "paneInfo";
  public static final String PIPELINE_OPTIONS_PARAMETER_METHOD = "pipelineOptions";
  public static final String RESTRICTION_PARAMETER_METHOD = "restriction";
  public static final String RESTRICTION_TRACKER_PARAMETER_METHOD = "restrictionTracker";
  public static final String WATERMARK_ESTIMATOR_PARAMETER_METHOD = "watermarkEstimator";
  public static final String WATERMARK_ESTIMATOR_STATE_PARAMETER_METHOD = "watermarkEstimatorState";
  public static final String STATE_PARAMETER_METHOD = "state";
  public static final String TIMER_PARAMETER_METHOD = "timer";
  public static final String SIDE_INPUT_PARAMETER_METHOD = "sideInput";
  public static final String TIMER_FAMILY_PARAMETER_METHOD = "timerFamily";
  public static final String TIMER_ID_PARAMETER_METHOD = "timerId";
  public static final String KEY_PARAMETER_METHOD = "key";

  /**
   * Returns a {@link ByteBuddyDoFnInvokerFactory} shared with all other invocations, so that its
   * cache of generated classes is global.
   */
  public static ByteBuddyDoFnInvokerFactory only() {
    return INSTANCE;
  }

  /**
   * Creates a {@link DoFnInvoker} for the given {@link DoFn} by generating bytecode that directly
   * invokes its methods with arguments extracted from the {@link DoFnInvoker.ArgumentProvider}.
   */
  @Override
  public <InputT, OutputT> DoFnInvoker<InputT, OutputT> invokerFor(DoFn<InputT, OutputT> fn) {
    return newByteBuddyInvoker(fn);
  }

  private static final ByteBuddyDoFnInvokerFactory INSTANCE = new ByteBuddyDoFnInvokerFactory();

  private static final String FN_DELEGATE_FIELD_NAME = "delegate";

  /**
   * A cache of constructors of generated {@link DoFnInvoker} classes, keyed by {@link DoFn} class.
   * Needed because generating an invoker class is expensive, and to avoid generating an excessive
   * number of classes consuming PermGen memory.
   */
  private final Map<Class<?>, Constructor<?>> byteBuddyInvokerConstructorCache =
      new LinkedHashMap<>();

  private ByteBuddyDoFnInvokerFactory() {}

  /** @return the {@link DoFnInvoker} for the given {@link DoFn}. */
  @SuppressWarnings({"unchecked", "rawtypes"})
  public <InputT, OutputT> DoFnInvoker<InputT, OutputT> newByteBuddyInvoker(
      DoFn<InputT, OutputT> fn) {
    return newByteBuddyInvoker(DoFnSignatures.getSignature((Class) fn.getClass()), fn);
  }

  /**
   * Internal base class for generated {@link DoFnInvoker} instances.
   *
   * <p>This class should <i>not</i> be extended directly, or by Beam users. It must be public for
   * generated instances to have adequate access, as they are generated "inside" the invoked {@link
   * DoFn} class.
   */
  public abstract static class DoFnInvokerBase<InputT, OutputT, DoFnT extends DoFn<InputT, OutputT>>
      implements DoFnInvoker<InputT, OutputT> {
    protected DoFnT delegate;

    private Map<String, OnTimerInvoker> onTimerInvokers = Maps.newHashMap();
    private Map<String, OnTimerInvoker> onTimerFamilyInvokers = Maps.newHashMap();

    public DoFnInvokerBase(DoFnT delegate) {
      this.delegate = delegate;
    }

    /**
     * Associates the given timer ID with the given {@link OnTimerInvoker}.
     *
     * <p>ByteBuddy does not like to generate conditional code, so we use a map + lookup of the
     * timer ID rather than a generated conditional branch to choose which OnTimerInvoker to invoke.
     *
     * <p>This method has package level access as it is intended only for assembly of the {@link
     * DoFnInvokerBase} not by any subclass.
     */
    void addOnTimerInvoker(String timerId, OnTimerInvoker onTimerInvoker) {
      this.onTimerInvokers.put(timerId, onTimerInvoker);
    }

    /**
     * Associates the given timerFamily ID with the given {@link OnTimerInvoker}.
     *
     * <p>ByteBuddy does not like to generate conditional code, so we use a map + lookup of the
     * timer ID rather than a generated conditional branch to choose which OnTimerInvoker to invoke.
     */
    void addOnTimerFamilyInvoker(String timerFamilyId, OnTimerInvoker onTimerInvoker) {
      this.onTimerFamilyInvokers.put(timerFamilyId, onTimerInvoker);
    }

    @Override
    public void invokeOnTimer(
        String timerId,
        String timerFamilyId,
        DoFnInvoker.ArgumentProvider<InputT, OutputT> arguments) {
<<<<<<< HEAD
      if (timerFamilyId.isEmpty()) {
        return;
      }
      @Nullable OnTimerInvoker onTimerInvoker = onTimerInvokers.get(timerFamilyId);
=======
      @Nullable
      OnTimerInvoker onTimerInvoker =
          (timerFamilyId.isEmpty())
              ? onTimerInvokers.get(timerId)
              : onTimerFamilyInvokers.get(timerFamilyId);
>>>>>>> 738a9100

      if (onTimerInvoker != null) {
        onTimerInvoker.invokeOnTimer(arguments);
      } else {
        throw new IllegalArgumentException(
            String.format(
                "Attempted to invoke timer %s on %s, but that timer is not registered."
                    + " This is the responsibility of the runner, which must only deliver"
                    + " registered timers.",
                timerId, delegate.getClass().getName()));
      }
    }

    @Override
    public DoFn<InputT, OutputT> getFn() {
      return delegate;
    }
  }

  /** @return the {@link DoFnInvoker} for the given {@link DoFn}. */
  public <InputT, OutputT> DoFnInvoker<InputT, OutputT> newByteBuddyInvoker(
      DoFnSignature signature, DoFn<InputT, OutputT> fn) {
    checkArgument(
        signature.fnClass().equals(fn.getClass()),
        "Signature is for class %s, but fn is of class %s",
        signature.fnClass(),
        fn.getClass());

    try {
      @SuppressWarnings("unchecked")
      DoFnInvokerBase<InputT, OutputT, DoFn<InputT, OutputT>> invoker =
          (DoFnInvokerBase<InputT, OutputT, DoFn<InputT, OutputT>>)
              getByteBuddyInvokerConstructor(signature).newInstance(fn);

      for (OnTimerMethod onTimerMethod : signature.onTimerMethods().values()) {
        invoker.addOnTimerInvoker(
            onTimerMethod.id(), OnTimerInvokers.forTimer(fn, onTimerMethod.id()));
      }
      for (DoFnSignature.OnTimerFamilyMethod onTimerFamilyMethod :
          signature.onTimerFamilyMethods().values()) {
        invoker.addOnTimerFamilyInvoker(
            onTimerFamilyMethod.id(), OnTimerInvokers.forTimerFamily(fn, onTimerFamilyMethod.id()));
      }
      return invoker;
    } catch (InstantiationException
        | IllegalAccessException
        | IllegalArgumentException
        | InvocationTargetException
        | SecurityException e) {
      throw new RuntimeException("Unable to bind invoker for " + fn.getClass(), e);
    }
  }

  /**
   * Returns a generated constructor for a {@link DoFnInvoker} for the given {@link DoFn} class.
   *
   * <p>These are cached such that at most one {@link DoFnInvoker} class exists for a given {@link
   * DoFn} class.
   */
  private synchronized Constructor<?> getByteBuddyInvokerConstructor(DoFnSignature signature) {
    Class<? extends DoFn<?, ?>> fnClass = signature.fnClass();
    Constructor<?> constructor = byteBuddyInvokerConstructorCache.get(fnClass);
    if (constructor == null) {
      Class<? extends DoFnInvoker<?, ?>> invokerClass = generateInvokerClass(signature);
      try {
        constructor = invokerClass.getConstructor(fnClass);
      } catch (IllegalArgumentException | NoSuchMethodException | SecurityException e) {
        throw new RuntimeException(e);
      }
      byteBuddyInvokerConstructorCache.put(fnClass, constructor);
    }
    return constructor;
  }

  /** Default implementation of {@link DoFn.SplitRestriction}, for delegation by bytebuddy. */
  public static class DefaultSplitRestriction {
    /** Doesn't split the restriction. */
    @SuppressWarnings("unused")
    public static void invokeSplitRestriction(DoFnInvoker.ArgumentProvider argumentProvider) {
      argumentProvider.outputReceiver(null).output(argumentProvider.restriction());
    }
  }

  /** Default implementation of {@link TruncateRestriction}, for delegation by bytebuddy. */
  public static class DefaultTruncateRestriction {

    /** Output the current restriction if it is bounded. Otherwise, return null. */
    @SuppressWarnings("unused")
    public static TruncateResult<?> invokeTruncateRestriction(
        DoFnInvoker.ArgumentProvider argumentProvider) {
      if (argumentProvider.restrictionTracker().isBounded() == IsBounded.BOUNDED) {
        return TruncateResult.of(argumentProvider.restriction());
      }
      return null;
    }
  }

  /** Default implementation of {@link DoFn.GetRestrictionCoder}, for delegation by bytebuddy. */
  public static class DefaultRestrictionCoder {
    private final TypeDescriptor<?> restrictionType;

    DefaultRestrictionCoder(TypeDescriptor<?> restrictionType) {
      this.restrictionType = restrictionType;
    }

    @SuppressWarnings({"unused", "unchecked"})
    public <RestrictionT> Coder<RestrictionT> invokeGetRestrictionCoder(CoderRegistry registry)
        throws CannotProvideCoderException {
      return (Coder) registry.getCoder(restrictionType);
    }
  }

  /**
   * Default implementation of {@link DoFn.GetWatermarkEstimatorStateCoder}, for delegation by
   * bytebuddy.
   */
  public static class DefaultWatermarkEstimatorStateCoder {
    private final TypeDescriptor<?> watermarkEstimatorStateType;

    DefaultWatermarkEstimatorStateCoder(TypeDescriptor<?> watermarkEstimatorStateType) {
      this.watermarkEstimatorStateType = watermarkEstimatorStateType;
    }

    @SuppressWarnings({"unused", "unchecked"})
    public <WatermarkEstimatorStateT>
        Coder<WatermarkEstimatorStateT> invokeGetWatermarkEstimatorStateCoder(
            CoderRegistry registry) throws CannotProvideCoderException {
      return (Coder) registry.getCoder(watermarkEstimatorStateType);
    }
  }

  /**
   * Default implementation for {@link DoFn.GetInitialWatermarkEstimatorState}, for delegation by
   * bytebuddy.
   */
  public static class DefaultGetInitialWatermarkEstimatorState {
    /** The default watermark estimator state is {@code null}. */
    @SuppressWarnings("unused")
    public static <InputT, OutputT, WatermarkEstimatorStateT>
        WatermarkEstimator<WatermarkEstimatorStateT> invokeNewWatermarkEstimator(
            DoFnInvoker.ArgumentProvider<InputT, OutputT> argumentProvider) {
      return null;
    }
  }

  /** Default implementation of {@link DoFn.NewWatermarkEstimator}, for delegation by bytebuddy. */
  public static class DefaultNewWatermarkEstimator {

    /**
     * Constructs a new watermark estimator from the state type if it is annotated wtih {@link
     * HasDefaultWatermarkEstimator} otherwise returns a watermark estimator that always reports the
     * minimum watermark.
     */
    @SuppressWarnings("unused")
    public static <InputT, OutputT, WatermarkEstimatorStateT>
        WatermarkEstimator<WatermarkEstimatorStateT> invokeNewWatermarkEstimator(
            DoFnInvoker.ArgumentProvider<InputT, OutputT> argumentProvider) {
      if (argumentProvider.watermarkEstimatorState() instanceof HasDefaultWatermarkEstimator) {
        return ((HasDefaultWatermarkEstimator) argumentProvider.watermarkEstimatorState())
            .newWatermarkEstimator();
      }
      return new WatermarkEstimator<WatermarkEstimatorStateT>() {
        @Override
        public Instant currentWatermark() {
          return GlobalWindow.TIMESTAMP_MIN_VALUE;
        }

        @Override
        public WatermarkEstimatorStateT getState() {
          return null;
        }
      };
    }
  }

  /** Default implementation of {@link DoFn.NewTracker}, for delegation by bytebuddy. */
  public static class DefaultNewTracker {
    /** Uses {@link HasDefaultTracker} to produce the tracker. */
    @SuppressWarnings("unused")
    public static <InputT, OutputT, RestrictionT, PositionT>
        RestrictionTracker<RestrictionT, PositionT> invokeNewTracker(
            DoFnInvoker.ArgumentProvider<InputT, OutputT> argumentProvider) {
      return ((HasDefaultTracker) argumentProvider.restriction()).newTracker();
    }
  }

  public static class DefaultGetSize {
    /** Uses {@link HasProgress} to produce the size. */
    @SuppressWarnings("unused")
    public static <InputT, OutputT> double invokeGetSize(
        DoFnInvoker.ArgumentProvider<InputT, OutputT> argumentProvider) {
      if (argumentProvider.restrictionTracker() instanceof HasProgress) {
        return ((HasProgress) argumentProvider.restrictionTracker())
            .getProgress()
            .getWorkRemaining();
      } else {
        return 1.0;
      }
    }
  }

  /** Generates a {@link DoFnInvoker} class for the given {@link DoFnSignature}. */
  private static Class<? extends DoFnInvoker<?, ?>> generateInvokerClass(DoFnSignature signature) {
    Class<? extends DoFn<?, ?>> fnClass = signature.fnClass();

    final TypeDescription clazzDescription = new TypeDescription.ForLoadedType(fnClass);

    DynamicType.Builder<?> builder =
        new ByteBuddy()
            // Create subclasses inside the target class, to have access to
            // private and package-private bits
            .with(
                StableInvokerNamingStrategy.forDoFnClass(fnClass)
                    .withSuffix(DoFnInvoker.class.getSimpleName()))

            // class <invoker class> extends DoFnInvokerBase {
            .subclass(DoFnInvokerBase.class, ConstructorStrategy.Default.NO_CONSTRUCTORS)

            //   public <invoker class>(<fn class> delegate) { this.delegate = delegate; }
            .defineConstructor(Visibility.PUBLIC)
            .withParameter(fnClass)
            .intercept(new InvokerConstructor(DoFnInvokerBase.class))

            //   public invokeProcessElement(ProcessContext, ExtraContextFactory) {
            //     delegate.<@ProcessElement>(... pass just the right args ...);
            //   }
            .method(ElementMatchers.named("invokeProcessElement"))
            .intercept(new ProcessElementDelegation(clazzDescription, signature.processElement()))

            //   public invokeStartBundle(Context c) { delegate.<@StartBundle>(c); }
            //   ... etc ...
            .method(ElementMatchers.named("invokeStartBundle"))
            .intercept(
                delegateMethodWithExtraParametersOrNoop(clazzDescription, signature.startBundle()))
            .method(ElementMatchers.named("invokeFinishBundle"))
            .intercept(
                delegateMethodWithExtraParametersOrNoop(clazzDescription, signature.finishBundle()))
            .method(ElementMatchers.named("invokeSetup"))
            .intercept(delegateOrNoop(clazzDescription, signature.setup()))
            .method(ElementMatchers.named("invokeTeardown"))
            .intercept(delegateOrNoop(clazzDescription, signature.teardown()))
            .method(ElementMatchers.named("invokeOnWindowExpiration"))
            .intercept(
                delegateMethodWithExtraParametersOrNoop(
                    clazzDescription, signature.onWindowExpiration()))
            .method(ElementMatchers.named("invokeGetInitialRestriction"))
            .intercept(
                delegateMethodWithExtraParametersOrThrow(
                    clazzDescription, signature.getInitialRestriction()))
            .method(ElementMatchers.named("invokeSplitRestriction"))
            .intercept(splitRestrictionDelegation(clazzDescription, signature.splitRestriction()))
            .method(ElementMatchers.named("invokeTruncateRestriction"))
            .intercept(
                truncateRestrictionDelegation(clazzDescription, signature.truncateRestriction()))
            .method(ElementMatchers.named("invokeGetRestrictionCoder"))
            .intercept(getRestrictionCoderDelegation(clazzDescription, signature))
            .method(ElementMatchers.named("invokeNewTracker"))
            .intercept(newTrackerDelegation(clazzDescription, signature.newTracker()))
            .method(ElementMatchers.named("invokeGetSize"))
            .intercept(getSizeDelegation(clazzDescription, signature.getSize()))
            .method(ElementMatchers.named("invokeGetWatermarkEstimatorStateCoder"))
            .intercept(getWatermarkEstimatorStateCoderDelegation(clazzDescription, signature))
            .method(ElementMatchers.named("invokeGetInitialWatermarkEstimatorState"))
            .intercept(
                getInitialWatermarkEstimatorStateDelegation(
                    clazzDescription, signature.getInitialWatermarkEstimatorState()))
            .method(ElementMatchers.named("invokeNewWatermarkEstimator"))
            .intercept(
                newWatermarkEstimatorDelegation(
                    clazzDescription, signature.newWatermarkEstimator()));

    DynamicType.Unloaded<?> unloaded = builder.make();
    @SuppressWarnings("unchecked")
    Class<? extends DoFnInvoker<?, ?>> res =
        (Class<? extends DoFnInvoker<?, ?>>)
            unloaded
                .load(
                    findClassLoader(fnClass.getClassLoader()),
                    ClassLoadingStrategy.Default.INJECTION)
                .getLoaded();
    return res;
  }

  private static Implementation getRestrictionCoderDelegation(
      TypeDescription doFnType, DoFnSignature signature) {
    if (signature.processElement().isSplittable()) {
      if (signature.getRestrictionCoder() == null) {
        return MethodDelegation.to(
            new DefaultRestrictionCoder(signature.getInitialRestriction().restrictionT()));
      } else {
        return new DowncastingParametersMethodDelegation(
            doFnType, signature.getRestrictionCoder().targetMethod());
      }
    } else {
      return ExceptionMethod.throwing(UnsupportedOperationException.class);
    }
  }

  private static Implementation getWatermarkEstimatorStateCoderDelegation(
      TypeDescription doFnType, DoFnSignature signature) {
    if (signature.processElement().isSplittable()) {
      if (signature.getWatermarkEstimatorStateCoder() == null) {
        return MethodDelegation.to(
            new DefaultWatermarkEstimatorStateCoder(
                signature.getInitialWatermarkEstimatorState() == null
                    ? TypeDescriptors.voids()
                    : signature.getInitialWatermarkEstimatorState().watermarkEstimatorStateT()));
      } else {
        return new DowncastingParametersMethodDelegation(
            doFnType, signature.getWatermarkEstimatorStateCoder().targetMethod());
      }
    } else {
      return ExceptionMethod.throwing(UnsupportedOperationException.class);
    }
  }

  private static Implementation splitRestrictionDelegation(
      TypeDescription doFnType, DoFnSignature.SplitRestrictionMethod signature) {
    if (signature == null) {
      return MethodDelegation.to(DefaultSplitRestriction.class);
    } else {
      return new DoFnMethodWithExtraParametersDelegation(doFnType, signature);
    }
  }

  private static Implementation truncateRestrictionDelegation(
      TypeDescription doFnType, DoFnSignature.TruncateRestrictionMethod signature) {
    if (signature == null) {
      return MethodDelegation.to(DefaultTruncateRestriction.class);
    } else {
      return new DoFnMethodWithExtraParametersDelegation(doFnType, signature);
    }
  }

  private static Implementation getInitialWatermarkEstimatorStateDelegation(
      TypeDescription doFnType,
      DoFnSignature.@Nullable GetInitialWatermarkEstimatorStateMethod signature) {
    if (signature == null) {
      return MethodDelegation.to(DefaultGetInitialWatermarkEstimatorState.class);
    } else {
      return new DoFnMethodWithExtraParametersDelegation(doFnType, signature);
    }
  }

  private static Implementation newWatermarkEstimatorDelegation(
      TypeDescription doFnType, DoFnSignature.@Nullable NewWatermarkEstimatorMethod signature) {
    if (signature == null) {
      return MethodDelegation.to(DefaultNewWatermarkEstimator.class);
    } else {
      return new DoFnMethodWithExtraParametersDelegation(doFnType, signature);
    }
  }

  private static Implementation newTrackerDelegation(
      TypeDescription doFnType, DoFnSignature.@Nullable NewTrackerMethod signature) {
    if (signature == null) {
      // We must have already verified that in this case the restriction type
      // is a subtype of HasDefaultTracker.
      return MethodDelegation.to(DefaultNewTracker.class);
    } else {
      return new DoFnMethodWithExtraParametersDelegation(doFnType, signature);
    }
  }

  private static Implementation getSizeDelegation(
      TypeDescription doFnType, DoFnSignature.@Nullable GetSizeMethod signature) {
    if (signature == null) {
      return MethodDelegation.to(DefaultGetSize.class);
    } else {
      return new DoFnMethodWithExtraParametersDelegation(doFnType, signature);
    }
  }

  /** Delegates to the given method if available, or does nothing. */
  private static Implementation delegateOrNoop(
      TypeDescription doFnType, DoFnSignature.DoFnMethod method) {
    return (method == null)
        ? FixedValue.originType()
        : new DoFnMethodDelegation(doFnType, method.targetMethod());
  }

  /** Delegates to the given method if available, or does nothing. */
  private static Implementation delegateOrThrow(
      TypeDescription doFnType, DoFnSignature.DoFnMethod method) {
    return (method == null)
        ? ExceptionMethod.throwing(UnsupportedOperationException.class)
        : new DoFnMethodDelegation(doFnType, method.targetMethod());
  }

  /** Delegates method with extra parameters to the given method if available, or does nothing. */
  private static Implementation delegateMethodWithExtraParametersOrNoop(
      TypeDescription doFnType, DoFnSignature.MethodWithExtraParameters method) {
    return (method == null)
        ? FixedValue.originType()
        : new DoFnMethodWithExtraParametersDelegation(doFnType, method);
  }

  private static Implementation delegateMethodWithExtraParametersOrThrow(
      TypeDescription doFnType, DoFnSignature.MethodWithExtraParameters method) {
    return (method == null)
        ? ExceptionMethod.throwing(UnsupportedOperationException.class)
        : new DoFnMethodWithExtraParametersDelegation(doFnType, method);
  }

  /** Delegates to the given method if available, or throws UnsupportedOperationException. */
  private static Implementation delegateWithDowncastOrThrow(
      TypeDescription doFnType, DoFnSignature.DoFnMethod method) {
    return (method == null)
        ? ExceptionMethod.throwing(UnsupportedOperationException.class)
        : new DowncastingParametersMethodDelegation(doFnType, method.targetMethod());
  }

  /**
   * Implements a method of {@link DoFnInvoker} (the "instrumented method") by delegating to a
   * "target method" of the wrapped {@link DoFn}.
   */
  static class DoFnMethodDelegation implements Implementation {
    /** The {@link MethodDescription} of the wrapped {@link DoFn}'s method. */
    protected final MethodDescription targetMethod;
    /** Whether the target method returns non-void. */
    private final boolean targetHasReturn;

    /** Starts {@code null}, initialized by {@link #prepare(InstrumentedType)}. */
    protected @Nullable FieldDescription delegateField;

    private final TypeDescription doFnType;

    public DoFnMethodDelegation(TypeDescription doFnType, Method targetMethod) {
      this.doFnType = doFnType;
      this.targetMethod = new MethodDescription.ForLoadedMethod(targetMethod);
      this.targetHasReturn =
          !TypeDescription.VOID.equals(this.targetMethod.getReturnType().asErasure());
    }

    @Override
    public InstrumentedType prepare(InstrumentedType instrumentedType) {
      // Remember the field description of the instrumented type.
      delegateField =
          instrumentedType
              .getSuperClass() // always DoFnInvokerBase
              .getDeclaredFields()
              .filter(ElementMatchers.named(FN_DELEGATE_FIELD_NAME))
              .getOnly();
      // Delegating the method call doesn't require any changes to the instrumented type.
      return instrumentedType;
    }

    @Override
    public ByteCodeAppender appender(final Target implementationTarget) {
      return new ByteCodeAppender() {
        /**
         * @param instrumentedMethod The {@link DoFnInvoker} method for which we're generating code.
         */
        @Override
        public Size apply(
            MethodVisitor methodVisitor,
            Context implementationContext,
            MethodDescription instrumentedMethod) {
          // Figure out how many locals we'll need. This corresponds to "this", the parameters
          // of the instrumented method, and an argument to hold the return value if the target
          // method has a return value. We properly calculate the size of the return type since
          // some return types like the primitive double and long require space for 2 locals.
          int numLocals =
              1
                  + instrumentedMethod.getParameters().size()
                  + (targetHasReturn
                      ? Type.getReturnType(instrumentedMethod.getDescriptor()).getSize()
                      : 0);

          Integer returnVarIndex = null;
          if (targetHasReturn) {
            // Local comes after formal parameters, so figure out where that is.
            returnVarIndex = 1; // "this"
            for (Type param : Type.getArgumentTypes(instrumentedMethod.getDescriptor())) {
              returnVarIndex += param.getSize();
            }
          }

          StackManipulation manipulation =
              new StackManipulation.Compound(
                  // Push "this" (DoFnInvoker on top of the stack)
                  MethodVariableAccess.REFERENCE.loadFrom(0),
                  // Access this.delegate (DoFn on top of the stack)
                  FieldAccess.forField(delegateField).read(),
                  // Cast it to the more precise type
                  TypeCasting.to(doFnType),
                  // Run the beforeDelegation manipulations.
                  // The arguments necessary to invoke the target are on top of the stack.
                  beforeDelegation(instrumentedMethod),
                  // Perform the method delegation.
                  // This will consume the arguments on top of the stack
                  // Either the stack is now empty (because the targetMethod returns void) or the
                  // stack contains the return value.
                  new UserCodeMethodInvocation(returnVarIndex, targetMethod, instrumentedMethod),
                  // Run the afterDelegation manipulations.
                  // Either the stack is now empty (because the instrumentedMethod returns void)
                  // or the stack contains the return value.
                  afterDelegation(instrumentedMethod));

          StackManipulation.Size size = manipulation.apply(methodVisitor, implementationContext);
          return new Size(size.getMaximalSize(), numLocals);
        }
      };
    }

    /**
     * Return the code to the prepare the operand stack for the method delegation.
     *
     * <p>Before this method is called, the stack delegate will be the only thing on the stack.
     *
     * <p>After this method is called, the stack contents should contain exactly the arguments
     * necessary to invoke the target method.
     */
    protected StackManipulation beforeDelegation(MethodDescription instrumentedMethod) {
      return MethodVariableAccess.allArgumentsOf(targetMethod);
    }

    /**
     * Return the code to execute after the method delegation.
     *
     * <p>Before this method is called, the stack will either be empty (if the target method returns
     * void) or contain the method return value.
     *
     * <p>After this method is called, the stack should either be empty (if the instrumented method
     * returns void) or contain the value for the instrumented method to return).
     */
    protected StackManipulation afterDelegation(MethodDescription instrumentedMethod) {
      return new StackManipulation.Compound(
          Assigner.DEFAULT.assign(
              targetMethod.getReturnType(), instrumentedMethod.getReturnType(), Typing.STATIC),
          MethodReturn.of(instrumentedMethod.getReturnType()));
    }
  }

  /**
   * Implements {@link DoFnInvoker}'s method with extra parameters by delegating to a "target
   * method" of the wrapped {@link DoFn}.
   */
  static class DoFnMethodWithExtraParametersDelegation extends DoFnMethodDelegation {
    private final DoFnSignature.MethodWithExtraParameters signature;

    public DoFnMethodWithExtraParametersDelegation(
        TypeDescription clazzDescription, DoFnSignature.MethodWithExtraParameters signature) {
      super(clazzDescription, signature.targetMethod());
      this.signature = signature;
    }

    @Override
    protected StackManipulation beforeDelegation(MethodDescription instrumentedMethod) {
      // Parameters of the wrapper invoker method:
      //   DoFn.ArgumentProvider
      // Parameters of the wrapped DoFn method:
      //   a dynamic set of allowed "extra" parameters in any order subject to
      //   validation prior to getting the DoFnSignature
      ArrayList<StackManipulation> parameters = new ArrayList<>();

      // To load the delegate, push `this` and then access the field
      StackManipulation pushDelegate =
          new StackManipulation.Compound(
              MethodVariableAccess.REFERENCE.loadFrom(0),
              FieldAccess.forField(delegateField).read());

      StackManipulation pushExtraContextFactory = MethodVariableAccess.REFERENCE.loadFrom(1);

      // Push the extra arguments in their actual order.
      for (DoFnSignature.Parameter param : signature.extraParameters()) {
        parameters.add(
            new StackManipulation.Compound(
                pushExtraContextFactory,
                ByteBuddyDoFnInvokerFactory.getExtraContextParameter(param, pushDelegate)));
      }
      return new StackManipulation.Compound(parameters);
    }
  }

  /**
   * Passes parameters to the delegated method by downcasting each parameter of non-primitive type
   * to its expected type.
   */
  private static class DowncastingParametersMethodDelegation extends DoFnMethodDelegation {
    DowncastingParametersMethodDelegation(TypeDescription doFnType, Method method) {
      super(doFnType, method);
    }

    @Override
    protected StackManipulation beforeDelegation(MethodDescription instrumentedMethod) {
      List<StackManipulation> pushParameters = new ArrayList<>();
      TypeList.Generic paramTypes = targetMethod.getParameters().asTypeList();
      for (int i = 0; i < paramTypes.size(); i++) {
        TypeDescription.Generic paramT = paramTypes.get(i);
        pushParameters.add(MethodVariableAccess.of(paramT).loadFrom(i + 1));
        if (!paramT.isPrimitive()) {
          pushParameters.add(TypeCasting.to(paramT));
        }
      }
      return new StackManipulation.Compound(pushParameters);
    }
  }

  /**
   * This wrapper exists to convert checked exceptions to unchecked exceptions, since if this fails
   * the library itself is malformed.
   */
  private static MethodDescription getExtraContextFactoryMethodDescription(
      String methodName, Class<?>... parameterTypes) {
    try {
      return new MethodDescription.ForLoadedMethod(
          DoFnInvoker.ArgumentProvider.class.getMethod(methodName, parameterTypes));
    } catch (Exception e) {
      throw new IllegalStateException(
          String.format(
              "Failed to locate required method %s.%s",
              DoFnInvoker.ArgumentProvider.class.getSimpleName(), methodName),
          e);
    }
  }

  /**
   * Calls a zero-parameter getter on the {@link DoFnInvoker.ArgumentProvider}, which must be on top
   * of the stack.
   */
  private static StackManipulation simpleExtraContextParameter(String methodName) {
    return new StackManipulation.Compound(
        MethodInvocation.invoke(getExtraContextFactoryMethodDescription(methodName)));
  }

  static StackManipulation getExtraContextParameter(
      DoFnSignature.Parameter parameter, final StackManipulation pushDelegate) {

    return parameter.match(
        new Cases<StackManipulation>() {

          @Override
          public StackManipulation dispatch(StartBundleContextParameter p) {
            return new StackManipulation.Compound(
                pushDelegate,
                MethodInvocation.invoke(
                    getExtraContextFactoryMethodDescription(
                        START_BUNDLE_CONTEXT_PARAMETER_METHOD, DoFn.class)));
          }

          @Override
          public StackManipulation dispatch(FinishBundleContextParameter p) {
            return new StackManipulation.Compound(
                pushDelegate,
                MethodInvocation.invoke(
                    getExtraContextFactoryMethodDescription(
                        FINISH_BUNDLE_CONTEXT_PARAMETER_METHOD, DoFn.class)));
          }

          @Override
          public StackManipulation dispatch(ProcessContextParameter p) {
            return new StackManipulation.Compound(
                pushDelegate,
                MethodInvocation.invoke(
                    getExtraContextFactoryMethodDescription(
                        PROCESS_CONTEXT_PARAMETER_METHOD, DoFn.class)));
          }

          @Override
          public StackManipulation dispatch(ElementParameter p) {
            return new StackManipulation.Compound(
                pushDelegate,
                MethodInvocation.invoke(
                    getExtraContextFactoryMethodDescription(ELEMENT_PARAMETER_METHOD, DoFn.class)),
                TypeCasting.to(new TypeDescription.ForLoadedType(p.elementT().getRawType())));
          }

          @Override
          public StackManipulation dispatch(SchemaElementParameter p) {
            ForLoadedType elementType = new ForLoadedType(p.elementT().getRawType());
            ForLoadedType castType =
                elementType.isPrimitive()
                    ? new ForLoadedType(Primitives.wrap(p.elementT().getRawType()))
                    : elementType;

            StackManipulation stackManipulation =
                new StackManipulation.Compound(
                    IntegerConstant.forValue(p.index()),
                    MethodInvocation.invoke(
                        getExtraContextFactoryMethodDescription(
                            SCHEMA_ELEMENT_PARAMETER_METHOD, int.class)),
                    TypeCasting.to(castType));
            if (elementType.isPrimitive()) {
              stackManipulation =
                  new Compound(
                      stackManipulation,
                      Assigner.DEFAULT.assign(
                          elementType.asBoxed().asGenericType(),
                          elementType.asUnboxed().asGenericType(),
                          Typing.STATIC));
            }
            return stackManipulation;
          }

          @Override
          public StackManipulation dispatch(TimestampParameter p) {
            return new StackManipulation.Compound(
                pushDelegate,
                MethodInvocation.invoke(
                    getExtraContextFactoryMethodDescription(
                        TIMESTAMP_PARAMETER_METHOD, DoFn.class)));
          }

          @Override
          public StackManipulation dispatch(BundleFinalizerParameter p) {
            return simpleExtraContextParameter(BUNDLE_FINALIZER_PARAMETER_METHOD);
          }

          @Override
          public StackManipulation dispatch(TimeDomainParameter p) {
            return new StackManipulation.Compound(
                pushDelegate,
                MethodInvocation.invoke(
                    getExtraContextFactoryMethodDescription(
                        TIME_DOMAIN_PARAMETER_METHOD, DoFn.class)));
          }

          @Override
          public StackManipulation dispatch(OutputReceiverParameter p) {
            String method =
                p.isRowReceiver() ? OUTPUT_ROW_RECEIVER_METHOD : OUTPUT_PARAMETER_METHOD;
            return new StackManipulation.Compound(
                pushDelegate,
                MethodInvocation.invoke(
                    getExtraContextFactoryMethodDescription(method, DoFn.class)));
          }

          @Override
          public StackManipulation dispatch(TaggedOutputReceiverParameter p) {
            return new StackManipulation.Compound(
                pushDelegate,
                MethodInvocation.invoke(
                    getExtraContextFactoryMethodDescription(
                        TAGGED_OUTPUT_PARAMETER_METHOD, DoFn.class)));
          }

          @Override
          public StackManipulation dispatch(OnTimerContextParameter p) {
            return new StackManipulation.Compound(
                pushDelegate,
                MethodInvocation.invoke(
                    getExtraContextFactoryMethodDescription(
                        ON_TIMER_CONTEXT_PARAMETER_METHOD, DoFn.class)));
          }

          @Override
          public StackManipulation dispatch(WindowParameter p) {
            return new StackManipulation.Compound(
                simpleExtraContextParameter(WINDOW_PARAMETER_METHOD),
                TypeCasting.to(new TypeDescription.ForLoadedType(p.windowT().getRawType())));
          }

          @Override
          public StackManipulation dispatch(PaneInfoParameter p) {
            return new StackManipulation.Compound(
                pushDelegate,
                MethodInvocation.invoke(
                    getExtraContextFactoryMethodDescription(
                        PANE_INFO_PARAMETER_METHOD, DoFn.class)));
          }

          @Override
          public StackManipulation dispatch(RestrictionParameter p) {
            // DoFnInvoker.ArgumentProvider.restriction() returns an Object,
            // but the methods expect a concrete subtype of it.
            // Insert a downcast.
            return new StackManipulation.Compound(
                simpleExtraContextParameter(RESTRICTION_PARAMETER_METHOD),
                TypeCasting.to(new TypeDescription.ForLoadedType(p.restrictionT().getRawType())));
          }

          @Override
          public StackManipulation dispatch(RestrictionTrackerParameter p) {
            // DoFnInvoker.ArgumentProvider.restrictionTracker() returns a RestrictionTracker,
            // but the methods expect a concrete subtype of it.
            // Insert a downcast.
            return new StackManipulation.Compound(
                simpleExtraContextParameter(RESTRICTION_TRACKER_PARAMETER_METHOD),
                TypeCasting.to(new TypeDescription.ForLoadedType(p.trackerT().getRawType())));
          }

          @Override
          public StackManipulation dispatch(WatermarkEstimatorParameter p) {
            // DoFnInvoker.ArgumentProvider.watermarkEstimator() returns a WatermarkEstimator,
            // but the methods expect a concrete subtype of it.
            // Insert a downcast.
            return new StackManipulation.Compound(
                simpleExtraContextParameter(WATERMARK_ESTIMATOR_PARAMETER_METHOD),
                TypeCasting.to(new TypeDescription.ForLoadedType(p.estimatorT().getRawType())));
          }

          @Override
          public StackManipulation dispatch(WatermarkEstimatorStateParameter p) {
            // DoFnInvoker.ArgumentProvider.watermarkEstimatorState() returns an Object,
            // but the methods expect a concrete subtype of it.
            // Insert a downcast.
            return new StackManipulation.Compound(
                simpleExtraContextParameter(WATERMARK_ESTIMATOR_STATE_PARAMETER_METHOD),
                TypeCasting.to(
                    new TypeDescription.ForLoadedType(p.estimatorStateT().getRawType())));
          }

          @Override
          public StackManipulation dispatch(StateParameter p) {
            return new StackManipulation.Compound(
                new TextConstant(p.referent().id()),
                IntegerConstant.forValue(p.alwaysFetched()),
                MethodInvocation.invoke(
                    getExtraContextFactoryMethodDescription(
                        STATE_PARAMETER_METHOD, String.class, boolean.class)),
                TypeCasting.to(
                    new TypeDescription.ForLoadedType(p.referent().stateType().getRawType())));
          }

          @Override
          public StackManipulation dispatch(TimerParameter p) {
            return new StackManipulation.Compound(
                new TextConstant(p.referent().id()),
                MethodInvocation.invoke(
                    getExtraContextFactoryMethodDescription(TIMER_PARAMETER_METHOD, String.class)),
                TypeCasting.to(new TypeDescription.ForLoadedType(Timer.class)));
          }

          @Override
          public StackManipulation dispatch(TimerFamilyParameter p) {
            return new StackManipulation.Compound(
                new TextConstant(p.referent().id()),
                MethodInvocation.invoke(
                    getExtraContextFactoryMethodDescription(
                        TIMER_FAMILY_PARAMETER_METHOD, String.class)),
                TypeCasting.to(new TypeDescription.ForLoadedType(TimerMap.class)));
          }

          @Override
          public StackManipulation dispatch(DoFnSignature.Parameter.PipelineOptionsParameter p) {
            return simpleExtraContextParameter(PIPELINE_OPTIONS_PARAMETER_METHOD);
          }

          @Override
          public StackManipulation dispatch(SideInputParameter p) {
            return new StackManipulation.Compound(
                new TextConstant(p.sideInputId()),
                MethodInvocation.invoke(
                    getExtraContextFactoryMethodDescription(
                        SIDE_INPUT_PARAMETER_METHOD, String.class)),
                TypeCasting.to(new TypeDescription.ForLoadedType(p.elementT().getRawType())));
          }

          @Override
          public StackManipulation dispatch(DoFnSignature.Parameter.TimerIdParameter p) {
            return new StackManipulation.Compound(
                pushDelegate,
                MethodInvocation.invoke(
                    getExtraContextFactoryMethodDescription(
                        TIMER_ID_PARAMETER_METHOD, DoFn.class)));
          }

          @Override
          public StackManipulation dispatch(DoFnSignature.Parameter.KeyParameter p) {
            return new StackManipulation.Compound(
                simpleExtraContextParameter(KEY_PARAMETER_METHOD),
                TypeCasting.to(new TypeDescription.ForLoadedType(p.keyT().getRawType())));
          }
        });
  }

  /**
   * Implements the invoker's {@link DoFnInvoker#invokeProcessElement} method by delegating to the
   * {@link ProcessElement} method.
   */
  private static final class ProcessElementDelegation
      extends DoFnMethodWithExtraParametersDelegation {
    private static final MethodDescription PROCESS_CONTINUATION_STOP_METHOD;

    static {
      try {
        PROCESS_CONTINUATION_STOP_METHOD =
            new MethodDescription.ForLoadedMethod(DoFn.ProcessContinuation.class.getMethod("stop"));
      } catch (NoSuchMethodException e) {
        throw new RuntimeException("Failed to locate ProcessContinuation.stop()");
      }
    }

    private final DoFnSignature.ProcessElementMethod signature;

    /** Implementation of {@link MethodDelegation} for the {@link ProcessElement} method. */
    private ProcessElementDelegation(
        TypeDescription doFnType, DoFnSignature.ProcessElementMethod signature) {
      super(doFnType, signature);
      this.signature = signature;
    }

    @Override
    protected StackManipulation afterDelegation(MethodDescription instrumentedMethod) {
      if (TypeDescription.VOID.equals(targetMethod.getReturnType().asErasure())) {
        return new StackManipulation.Compound(
            MethodInvocation.invoke(PROCESS_CONTINUATION_STOP_METHOD), MethodReturn.REFERENCE);
      } else {
        return MethodReturn.of(targetMethod.getReturnType().asErasure());
      }
    }
  }

  private static class UserCodeMethodInvocation implements StackManipulation {

    private final @Nullable Integer returnVarIndex;
    private final MethodDescription targetMethod;
    private final MethodDescription instrumentedMethod;
    private final TypeDescription returnType;

    private final Label wrapStart = new Label();
    private final Label wrapEnd = new Label();
    private final Label tryBlockStart = new Label();
    private final Label tryBlockEnd = new Label();
    private final Label catchBlockStart = new Label();
    private final Label catchBlockEnd = new Label();

    private final MethodDescription createUserCodeException;

    UserCodeMethodInvocation(
        @Nullable Integer returnVarIndex,
        MethodDescription targetMethod,
        MethodDescription instrumentedMethod) {
      this.returnVarIndex = returnVarIndex;
      this.targetMethod = targetMethod;
      this.instrumentedMethod = instrumentedMethod;
      this.returnType = targetMethod.getReturnType().asErasure();

      boolean targetMethodReturnsVoid = TypeDescription.VOID.equals(returnType);
      checkArgument(
          (returnVarIndex == null) == targetMethodReturnsVoid,
          "returnVarIndex should be defined if and only if the target method has a return value");

      try {
        createUserCodeException =
            new MethodDescription.ForLoadedMethod(
                UserCodeException.class.getDeclaredMethod("wrap", Throwable.class));
      } catch (NoSuchMethodException | SecurityException e) {
        throw new RuntimeException("Unable to find UserCodeException.wrap", e);
      }
    }

    @Override
    public boolean isValid() {
      return true;
    }

    private Object describeType(Type type) {
      switch (type.getSort()) {
        case Type.OBJECT:
          return type.getInternalName();
        case Type.INT:
        case Type.BYTE:
        case Type.BOOLEAN:
        case Type.SHORT:
          return Opcodes.INTEGER;
        case Type.LONG:
          return Opcodes.LONG;
        case Type.DOUBLE:
          return Opcodes.DOUBLE;
        case Type.FLOAT:
          return Opcodes.FLOAT;
        default:
          throw new IllegalArgumentException("Unhandled type as method argument: " + type);
      }
    }

    private void visitFrame(
        MethodVisitor mv, boolean localsIncludeReturn, @Nullable String stackTop) {
      boolean hasReturnLocal = (returnVarIndex != null) && localsIncludeReturn;

      Type[] localTypes = Type.getArgumentTypes(instrumentedMethod.getDescriptor());
      Object[] locals = new Object[1 + localTypes.length + (hasReturnLocal ? 1 : 0)];
      locals[0] = instrumentedMethod.getReceiverType().asErasure().getInternalName();
      for (int i = 0; i < localTypes.length; i++) {
        locals[i + 1] = describeType(localTypes[i]);
      }
      if (hasReturnLocal) {
        locals[locals.length - 1] = describeType(Type.getReturnType(targetMethod.getDescriptor()));
      }

      Object[] stack = stackTop == null ? new Object[] {} : new Object[] {stackTop};

      mv.visitFrame(Opcodes.F_NEW, locals.length, locals, stack.length, stack);
    }

    @Override
    public Size apply(MethodVisitor mv, Context context) {
      Size size = new Size(0, 0);

      mv.visitLabel(wrapStart);

      String throwableName = new TypeDescription.ForLoadedType(Throwable.class).getInternalName();
      mv.visitTryCatchBlock(tryBlockStart, tryBlockEnd, catchBlockStart, throwableName);

      // The try block attempts to perform the expected operations, then jumps to success
      mv.visitLabel(tryBlockStart);
      size = size.aggregate(MethodInvocation.invoke(targetMethod).apply(mv, context));

      if (returnVarIndex != null) {
        Type returnType = Type.getReturnType(targetMethod.getDescriptor());
        mv.visitVarInsn(returnType.getOpcode(Opcodes.ISTORE), returnVarIndex);
        size = size.aggregate(new Size(-1, 0)); // Reduces the size of the stack
      }
      mv.visitJumpInsn(Opcodes.GOTO, catchBlockEnd);
      mv.visitLabel(tryBlockEnd);

      // The handler wraps the exception, and then throws.
      mv.visitLabel(catchBlockStart);
      // In catch block, should have same locals and {Throwable} on the stack.
      visitFrame(mv, false, throwableName);

      // Create the user code exception and throw
      size =
          size.aggregate(
              new Compound(MethodInvocation.invoke(createUserCodeException), Throw.INSTANCE)
                  .apply(mv, context));

      mv.visitLabel(catchBlockEnd);

      // After the catch block we should have the return in scope, but nothing on the stack.
      visitFrame(mv, true, null);

      // After catch block, should have same locals and will have the return on the stack.
      if (returnVarIndex != null) {
        Type returnType = Type.getReturnType(targetMethod.getDescriptor());
        mv.visitVarInsn(returnType.getOpcode(Opcodes.ILOAD), returnVarIndex);
        size = size.aggregate(new Size(1, 0)); // Increases the size of the stack
      }
      mv.visitLabel(wrapEnd);
      if (returnVarIndex != null) {
        // Drop the return type from the locals
        mv.visitLocalVariable(
            "res",
            returnType.getDescriptor(),
            returnType.getGenericSignature(),
            wrapStart,
            wrapEnd,
            returnVarIndex);
      }

      return size;
    }
  }

  /**
   * A constructor {@link Implementation} for a {@link DoFnInvoker class}. Produces the byte code
   * for a constructor that takes a single argument and assigns it to the delegate field.
   */
  private static final class InvokerConstructor implements Implementation {
    Class<? extends DoFnInvoker> clazz;

    InvokerConstructor(Class<? extends DoFnInvoker> clazz) {
      this.clazz = clazz;
    }

    @Override
    public InstrumentedType prepare(InstrumentedType instrumentedType) {
      return instrumentedType;
    }

    @Override
    public ByteCodeAppender appender(final Target implementationTarget) {
      return (methodVisitor, implementationContext, instrumentedMethod) -> {
        StackManipulation.Size size =
            new StackManipulation.Compound(
                    // Load the this reference
                    MethodVariableAccess.REFERENCE.loadFrom(0),
                    // Load the delegate argument
                    MethodVariableAccess.REFERENCE.loadFrom(1),
                    // Invoke the super constructor (default constructor of Object)
                    MethodInvocation.invoke(
                        new TypeDescription.ForLoadedType(clazz)
                            .getDeclaredMethods()
                            .filter(
                                ElementMatchers.isConstructor()
                                    .and(ElementMatchers.takesArguments(DoFn.class)))
                            .getOnly()),
                    // Return void.
                    MethodReturn.VOID)
                .apply(methodVisitor, implementationContext);
        return new ByteCodeAppender.Size(size.getMaximalSize(), instrumentedMethod.getStackSize());
      };
    }
  }
}<|MERGE_RESOLUTION|>--- conflicted
+++ resolved
@@ -221,18 +221,11 @@
         String timerId,
         String timerFamilyId,
         DoFnInvoker.ArgumentProvider<InputT, OutputT> arguments) {
-<<<<<<< HEAD
-      if (timerFamilyId.isEmpty()) {
-        return;
-      }
-      @Nullable OnTimerInvoker onTimerInvoker = onTimerInvokers.get(timerFamilyId);
-=======
       @Nullable
       OnTimerInvoker onTimerInvoker =
           (timerFamilyId.isEmpty())
               ? onTimerInvokers.get(timerId)
               : onTimerFamilyInvokers.get(timerFamilyId);
->>>>>>> 738a9100
 
       if (onTimerInvoker != null) {
         onTimerInvoker.invokeOnTimer(arguments);

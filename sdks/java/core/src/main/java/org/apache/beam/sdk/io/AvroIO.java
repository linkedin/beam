/*
 * Licensed to the Apache Software Foundation (ASF) under one
 * or more contributor license agreements.  See the NOTICE file
 * distributed with this work for additional information
 * regarding copyright ownership.  The ASF licenses this file
 * to you under the Apache License, Version 2.0 (the
 * "License"); you may not use this file except in compliance
 * with the License.  You may obtain a copy of the License at
 *
 *     http://www.apache.org/licenses/LICENSE-2.0
 *
 * Unless required by applicable law or agreed to in writing, software
 * distributed under the License is distributed on an "AS IS" BASIS,
 * WITHOUT WARRANTIES OR CONDITIONS OF ANY KIND, either express or implied.
 * See the License for the specific language governing permissions and
 * limitations under the License.
 */
package org.apache.beam.sdk.io;

import static org.apache.beam.sdk.io.FileIO.ReadMatches.DirectoryTreatment;
import static org.apache.beam.vendor.guava.v26_0_jre.com.google.common.base.Preconditions.checkArgument;
import static org.apache.beam.vendor.guava.v26_0_jre.com.google.common.base.Preconditions.checkNotNull;

import com.google.auto.service.AutoService;
import com.google.auto.value.AutoValue;
import java.io.IOException;
import java.io.Serializable;
import java.nio.channels.Channels;
import java.nio.channels.WritableByteChannel;
import java.util.Map;
import org.apache.avro.Schema;
import org.apache.avro.file.CodecFactory;
import org.apache.avro.file.DataFileWriter;
import org.apache.avro.generic.GenericDatumWriter;
import org.apache.avro.generic.GenericRecord;
import org.apache.avro.generic.IndexedRecord;
import org.apache.avro.reflect.ReflectData;
import org.apache.avro.reflect.ReflectDatumWriter;
import org.apache.beam.sdk.annotations.Experimental;
import org.apache.beam.sdk.annotations.Experimental.Kind;
import org.apache.beam.sdk.coders.AvroCoder;
import org.apache.beam.sdk.coders.CannotProvideCoderException;
import org.apache.beam.sdk.coders.Coder;
import org.apache.beam.sdk.coders.CoderRegistry;
import org.apache.beam.sdk.coders.StringUtf8Coder;
import org.apache.beam.sdk.expansion.ExternalTransformRegistrar;
import org.apache.beam.sdk.io.FileBasedSink.FilenamePolicy;
import org.apache.beam.sdk.io.FileIO.MatchConfiguration;
import org.apache.beam.sdk.io.fs.EmptyMatchTreatment;
import org.apache.beam.sdk.io.fs.ResourceId;
import org.apache.beam.sdk.options.ValueProvider;
import org.apache.beam.sdk.options.ValueProvider.NestedValueProvider;
import org.apache.beam.sdk.options.ValueProvider.StaticValueProvider;
import org.apache.beam.sdk.transforms.Create;
import org.apache.beam.sdk.transforms.ExternalTransformBuilder;
import org.apache.beam.sdk.transforms.PTransform;
import org.apache.beam.sdk.transforms.SerializableFunction;
import org.apache.beam.sdk.transforms.SerializableFunctions;
import org.apache.beam.sdk.transforms.Watch.Growth.TerminationCondition;
import org.apache.beam.sdk.transforms.display.DisplayData;
import org.apache.beam.sdk.values.PBegin;
import org.apache.beam.sdk.values.PCollection;
import org.apache.beam.sdk.values.PDone;
import org.apache.beam.sdk.values.TypeDescriptor;
import org.apache.beam.sdk.values.TypeDescriptors;
import org.apache.beam.vendor.guava.v26_0_jre.com.google.common.annotations.VisibleForTesting;
import org.apache.beam.vendor.guava.v26_0_jre.com.google.common.base.Function;
import org.apache.beam.vendor.guava.v26_0_jre.com.google.common.base.MoreObjects;
import org.apache.beam.vendor.guava.v26_0_jre.com.google.common.base.Supplier;
import org.apache.beam.vendor.guava.v26_0_jre.com.google.common.base.Suppliers;
import org.apache.beam.vendor.guava.v26_0_jre.com.google.common.collect.ImmutableMap;
import org.apache.beam.vendor.guava.v26_0_jre.com.google.common.collect.Maps;
import org.checkerframework.checker.nullness.qual.Nullable;
import org.joda.time.Duration;


/**
 * {@link PTransform}s for reading and writing Avro files.
 *
 * <h2>Reading Avro files</h2>
 *
 * <p>To read a {@link PCollection} from one or more Avro files with the same schema known at
 * pipeline construction time, use {@link #read}, using {@link AvroIO.Read#from} to specify the
 * filename or filepattern to read from. If the filepatterns to be read are themselves in a {@link
 * PCollection} you can use {@link FileIO} to match them and {@link AvroIO#readFiles} to read them.
 * If the schema is unknown at pipeline construction time, use {@link #parseGenericRecords} or
 * {@link #parseFilesGenericRecords}.
 *
 * <p>Many configuration options below apply to several or all of these transforms.
 *
 * <p>See {@link FileSystems} for information on supported file systems and filepatterns.
 *
 * <h3>Filepattern expansion and watching</h3>
 *
 * <p>By default, the filepatterns are expanded only once. {@link Read#watchForNewFiles} or the
 * combination of {@link FileIO.Match#continuously(Duration, TerminationCondition)} and {@link
 * AvroIO#readFiles(Class)} allow streaming of new files matching the filepattern(s).
 *
 * <p>By default, {@link #read} prohibits filepatterns that match no files, and {@link
 * AvroIO#readFiles(Class)} allows them in case the filepattern contains a glob wildcard character.
 * Use {@link Read#withEmptyMatchTreatment} or {@link
 * FileIO.Match#withEmptyMatchTreatment(EmptyMatchTreatment)} plus {@link AvroIO#readFiles(Class)}
 * to configure this behavior.
 *
 * <h3>Reading records of a known schema</h3>
 *
 * <p>To read specific records, such as Avro-generated classes, use {@link #read(Class)}. To read
 * {@link GenericRecord GenericRecords}, use {@link #readGenericRecords(Schema)} which takes a
 * {@link Schema} object, or {@link #readGenericRecords(String)} which takes an Avro schema in a
 * JSON-encoded string form. An exception will be thrown if a record doesn't match the specified
 * schema. Likewise, to read a {@link PCollection} of filepatterns, apply {@link FileIO} matching
 * plus {@link #readFilesGenericRecords}.
 *
 * <p>For example:
 *
 * <pre>{@code
 * Pipeline p = ...;
 *
 * // Read Avro-generated classes from files on GCS
 * PCollection<AvroAutoGenClass> records =
 *     p.apply(AvroIO.read(AvroAutoGenClass.class).from("gs://my_bucket/path/to/records-*.avro"));
 *
 * // Read GenericRecord's of the given schema from files on GCS
 * Schema schema = new Schema.Parser().parse(new File("schema.avsc"));
 * PCollection<GenericRecord> records =
 *     p.apply(AvroIO.readGenericRecords(schema)
 *                .from("gs://my_bucket/path/to/records-*.avro"));
 * }</pre>
 *
 * <h3>Reading records of an unknown schema</h3>
 *
 * <p>To read records from files whose schema is unknown at pipeline construction time or differs
 * between files, use {@link #parseGenericRecords} - in this case, you will need to specify a
 * parsing function for converting each {@link GenericRecord} into a value of your custom type.
 * Likewise, to read a {@link PCollection} of filepatterns with unknown schema, use {@link FileIO}
 * matching plus {@link #parseFilesGenericRecords(SerializableFunction)}.
 *
 * <p>For example:
 *
 * <pre>{@code
 * Pipeline p = ...;
 *
 * PCollection<Foo> records =
 *     p.apply(AvroIO.parseGenericRecords(new SerializableFunction<GenericRecord, Foo>() {
 *       public Foo apply(GenericRecord record) {
 *         // If needed, access the schema of the record using record.getSchema()
 *         return ...;
 *       }
 *     }));
 * }</pre>
 *
 * <h3>Reading from a {@link PCollection} of filepatterns</h3>
 *
 * <pre>{@code
 * Pipeline p = ...;
 *
 * PCollection<String> filepatterns = p.apply(...);
 * PCollection<AvroAutoGenClass> records =
 *     filepatterns.apply(AvroIO.readAll(AvroAutoGenClass.class));
 * PCollection<AvroAutoGenClass> records =
 *     filepatterns
 *         .apply(FileIO.matchAll())
 *         .apply(FileIO.readMatches())
 *         .apply(AvroIO.readFiles(AvroAutoGenClass.class));
 * PCollection<GenericRecord> genericRecords =
 *     filepatterns.apply(AvroIO.readGenericRecords(schema));
 * PCollection<Foo> records =
 *     filepatterns
 *         .apply(FileIO.matchAll())
 *         .apply(FileIO.readMatches())
 *         .apply(AvroIO.parseFilesGenericRecords(new SerializableFunction...);
 * }</pre>
 *
 * <h3>Streaming new files matching a filepattern</h3>
 *
 * <pre>{@code
 * Pipeline p = ...;
 *
 * PCollection<AvroAutoGenClass> lines = p.apply(AvroIO
 *     .read(AvroAutoGenClass.class)
 *     .from("gs://my_bucket/path/to/records-*.avro")
 *     .watchForNewFiles(
 *       // Check for new files every minute
 *       Duration.standardMinutes(1),
 *       // Stop watching the filepattern if no new files appear within an hour
 *       afterTimeSinceNewOutput(Duration.standardHours(1))));
 * }</pre>
 *
 * <h3>Reading a very large number of files</h3>
 *
 * <p>If it is known that the filepattern will match a very large number of files (e.g. tens of
 * thousands or more), use {@link Read#withHintMatchesManyFiles} for better performance and
 * scalability. Note that it may decrease performance if the filepattern matches only a small number
 * of files.
 *
 * <h3>Inferring Beam schemas from Avro files</h3>
 *
 * <p>If you want to use SQL or schema based operations on an Avro-based PCollection, you must
 * configure the read transform to infer the Beam schema and automatically setup the Beam related
 * coders by doing:
 *
 * <pre>{@code
 * PCollection<AvroAutoGenClass> records =
 *     p.apply(AvroIO.read(...).from(...).withBeamSchemas(true);
 * }</pre>
 *
 * <h3>Inferring Beam schemas from Avro PCollections</h3>
 *
 * <p>If you created an Avro-based PCollection by other means e.g. reading records from Kafka or as
 * the output of another PTransform, you may be interested on making your PCollection schema-aware
 * so you can use the Schema-based APIs or Beam's SqlTransform.
 *
 * <p>If you are using Avro specific records (generated classes from an Avro schema), you can
 * register a schema provider for the specific Avro class to make any PCollection of these objects
 * schema-aware.
 *
 * <pre>{@code
 * pipeline.getSchemaRegistry().registerSchemaProvider(AvroAutoGenClass.class, AvroAutoGenClass.getClassSchema());
 * }</pre>
 *
 * You can also manually set an Avro-backed Schema coder for a PCollection using {@link
 * org.apache.beam.sdk.schemas.utils.AvroUtils#schemaCoder(Class, Schema)} to make it schema-aware.
 *
 * <pre>{@code
 * PCollection<AvroAutoGenClass> records = ...
 * AvroCoder<AvroAutoGenClass> coder = (AvroCoder<AvroAutoGenClass>) users.getCoder();
 * records.setCoder(AvroUtils.schemaCoder(coder.getType(), coder.getSchema()));
 * }</pre>
 *
 * <p>If you are using GenericRecords you may need to set a specific Beam schema coder for each
 * PCollection to match their internal Avro schema.
 *
 * <pre>{@code
 * org.apache.avro.Schema avroSchema = ...
 * PCollection<GenericRecord> records = ...
 * records.setCoder(AvroUtils.schemaCoder(avroSchema));
 * }</pre>
 *
 * <h2>Writing Avro files</h2>
 *
 * <p>To write a {@link PCollection} to one or more Avro files, use {@link AvroIO.Write}, using
 * {@code AvroIO.write().to(String)} to specify the output filename prefix. The default {@link
 * DefaultFilenamePolicy} will use this prefix, in conjunction with a {@link ShardNameTemplate} (set
 * via {@link Write#withShardNameTemplate(String)}) and optional filename suffix (set via {@link
 * Write#withSuffix(String)}, to generate output filenames in a sharded way. You can override this
 * default write filename policy using {@link Write#to(FileBasedSink.FilenamePolicy)} to specify a
 * custom file naming policy.
 *
 * <p>By default, {@link AvroIO.Write} produces output files that are compressed using the {@link
 * org.apache.avro.file.Codec CodecFactory.snappyCodec()}. This default can be changed or overridden
 * using {@link AvroIO.Write#withCodec}.
 *
 * <h3>Writing specific or generic records</h3>
 *
 * <p>To write specific records, such as Avro-generated classes, use {@link #write(Class)}. To write
 * {@link GenericRecord GenericRecords}, use either {@link #writeGenericRecords(Schema)} which takes
 * a {@link Schema} object, or {@link #writeGenericRecords(String)} which takes a schema in a
 * JSON-encoded string form. An exception will be thrown if a record doesn't match the specified
 * schema.
 *
 * <p>For example:
 *
 * <pre>{@code
 * // A simple Write to a local file (only runs locally):
 * PCollection<AvroAutoGenClass> records = ...;
 * records.apply(AvroIO.write(AvroAutoGenClass.class).to("/path/to/file.avro"));
 *
 * // A Write to a sharded GCS file (runs locally and using remote execution):
 * Schema schema = new Schema.Parser().parse(new File("schema.avsc"));
 * PCollection<GenericRecord> records = ...;
 * records.apply("WriteToAvro", AvroIO.writeGenericRecords(schema)
 *     .to("gs://my_bucket/path/to/numbers")
 *     .withSuffix(".avro"));
 * }</pre>
 *
 * <h3>Writing windowed or unbounded data</h3>
 *
 * <p>By default, all input is put into the global window before writing. If per-window writes are
 * desired - for example, when using a streaming runner - {@link AvroIO.Write#withWindowedWrites()}
 * will cause windowing and triggering to be preserved. When producing windowed writes with a
 * streaming runner that supports triggers, the number of output shards must be set explicitly using
 * {@link AvroIO.Write#withNumShards(int)}; some runners may set this for you to a runner-chosen
 * value, so you may need not set it yourself. A {@link FileBasedSink.FilenamePolicy} must be set,
 * and unique windows and triggers must produce unique filenames.
 *
 * <h3>Writing data to multiple destinations</h3>
 *
 * <p>The following shows a more-complex example of AvroIO.Write usage, generating dynamic file
 * destinations as well as a dynamic Avro schema per file. In this example, a PCollection of user
 * events (e.g. actions on a website) is written out to Avro files. Each event contains the user id
 * as an integer field. We want events for each user to go into a specific directory for that user,
 * and each user's data should be written with a specific schema for that user; a side input is
 * used, so the schema can be calculated in a different stage.
 *
 * <pre>{@code
 * // This is the user class that controls dynamic destinations for this avro write. The input to
 * // AvroIO.Write will be UserEvent, and we will be writing GenericRecords to the file (in order
 * // to have dynamic schemas). Everything is per userid, so we define a dynamic destination type
 * // of Integer.
 * class UserDynamicAvroDestinations
 *     extends DynamicAvroDestinations<UserEvent, Integer, GenericRecord> {
 *   private final PCollectionView<Map<Integer, String>> userToSchemaMap;
 *   public UserDynamicAvroDestinations( PCollectionView<Map<Integer, String>> userToSchemaMap) {
 *     this.userToSchemaMap = userToSchemaMap;
 *   }
 *   public GenericRecord formatRecord(UserEvent record) {
 *     return formatUserRecord(record, getSchema(record.getUserId()));
 *   }
 *   public Schema getSchema(Integer userId) {
 *     return new Schema.Parser().parse(sideInput(userToSchemaMap).get(userId));
 *   }
 *   public Integer getDestination(UserEvent record) {
 *     return record.getUserId();
 *   }
 *   public Integer getDefaultDestination() {
 *     return 0;
 *   }
 *   public FilenamePolicy getFilenamePolicy(Integer userId) {
 *     return DefaultFilenamePolicy.fromParams(new Params().withBaseFilename(baseDir + "/user-"
 *     + userId + "/events"));
 *   }
 *   public List<PCollectionView<?>> getSideInputs() {
 *     return ImmutableList.<PCollectionView<?>>of(userToSchemaMap);
 *   }
 * }
 * PCollection<UserEvents> events = ...;
 * PCollectionView<Map<Integer, String>> userToSchemaMap = events.apply(
 *     "ComputePerUserSchemas", new ComputePerUserSchemas());
 * events.apply("WriteAvros", AvroIO.<Integer>writeCustomTypeToGenericRecords()
 *     .to(new UserDynamicAvroDestinations(userToSchemaMap)));
 * }</pre>
 */
@SuppressWarnings({
  "nullness" // TODO(https://issues.apache.org/jira/browse/BEAM-10402)
})
public class AvroIO {
  /**
   * Reads records of the given type from an Avro file (or multiple Avro files matching a pattern).
   *
   * <p>The schema must be specified using one of the {@code withSchema} functions.
   */
  public static <T> Read<T> read(Class<T> recordClass) {
    return new AutoValue_AvroIO_Read.Builder<T>().setMatchConfiguration(
        MatchConfiguration.create(EmptyMatchTreatment.DISALLOW))
        .setRecordClass(recordClass)
        .setSchema(ReflectData.get().getSchema(recordClass))
        .setInferBeamSchema(false)
        .setHintMatchesManyFiles(false)
        .build();
  }

  /**
   * Like {@link #read}, but reads each file in a {@link PCollection} of {@link
   * FileIO.ReadableFile}, returned by {@link FileIO#readMatches}.
   *
   * <p>You can read {@link GenericRecord} by using {@code #readFiles(GenericRecord.class)} or
   * {@code #readFiles(new Schema.Parser().parse(schema))} if the schema is a String.
   */
  public static <T> ReadFiles<T> readFiles(Class<T> recordClass) {
    return new AutoValue_AvroIO_ReadFiles.Builder<T>().setRecordClass(recordClass)
        .setSchema(ReflectData.get().getSchema(recordClass))
        .setInferBeamSchema(false)
        .setDesiredBundleSizeBytes(DEFAULT_BUNDLE_SIZE_BYTES)
        .build();
  }

  /**
   * Like {@link #read}, but reads each filepattern in the input {@link PCollection}.
   *
   * @deprecated You can achieve The functionality of {@link #readAll} using {@link FileIO} matching
   *     plus {@link #readFiles(Class)}. This is the preferred method to make composition explicit.
   *     {@link ReadAll} will not receive upgrades and will be removed in a future version of Beam.
   */
  @Deprecated
  public static <T> ReadAll<T> readAll(Class<T> recordClass) {
    return new AutoValue_AvroIO_ReadAll.Builder<T>().setMatchConfiguration(
        MatchConfiguration.create(EmptyMatchTreatment.ALLOW_IF_WILDCARD))
        .setRecordClass(recordClass)
        .setSchema(ReflectData.get().getSchema(recordClass))
        .setInferBeamSchema(false)
        .setDesiredBundleSizeBytes(DEFAULT_BUNDLE_SIZE_BYTES)
        .build();
  }

  /** Reads Avro file(s) containing records of the specified schema. */
  public static Read<GenericRecord> readGenericRecords(Schema schema) {
    return new AutoValue_AvroIO_Read.Builder<GenericRecord>().setMatchConfiguration(
        MatchConfiguration.create(EmptyMatchTreatment.DISALLOW))
        .setRecordClass(GenericRecord.class)
        .setSchema(schema)
        .setInferBeamSchema(false)
        .setHintMatchesManyFiles(false)
        .build();
  }

  /**
   * Like {@link #readGenericRecords(Schema)}, but for a {@link PCollection} of {@link
   * FileIO.ReadableFile}, for example, returned by {@link FileIO#readMatches}.
   */
  public static ReadFiles<GenericRecord> readFilesGenericRecords(Schema schema) {
    return new AutoValue_AvroIO_ReadFiles.Builder<GenericRecord>().setRecordClass(GenericRecord.class)
        .setSchema(schema)
        .setInferBeamSchema(false)
        .setDesiredBundleSizeBytes(DEFAULT_BUNDLE_SIZE_BYTES)
        .build();
  }

  /**
   * Like {@link #readGenericRecords(Schema)}, but for a {@link PCollection} of {@link
   * FileIO.ReadableFile}, for example, returned by {@link FileIO#readMatches}.
   *
   * @deprecated You can achieve The functionality of {@link #readAllGenericRecords(Schema)} using
   *     {@link FileIO} matching plus {@link #readFilesGenericRecords(Schema)}. This is the
   *     preferred method to make composition explicit. {@link ReadAll} will not receive upgrades
   *     and will be removed in a future version of Beam.
   */
  @Deprecated
  public static ReadAll<GenericRecord> readAllGenericRecords(Schema schema) {
    return new AutoValue_AvroIO_ReadAll.Builder<GenericRecord>().setMatchConfiguration(
        MatchConfiguration.create(EmptyMatchTreatment.ALLOW_IF_WILDCARD))
        .setRecordClass(GenericRecord.class)
        .setSchema(schema)
        .setInferBeamSchema(false)
        .setDesiredBundleSizeBytes(DEFAULT_BUNDLE_SIZE_BYTES)
        .build();
  }

  /**
   * Reads Avro file(s) containing records of the specified schema. The schema is specified as a
   * JSON-encoded string.
   */
  public static Read<GenericRecord> readGenericRecords(String schema) {
    return readGenericRecords(new Schema.Parser().parse(schema));
  }

  /** Like {@link #readGenericRecords(String)}, but for {@link FileIO.ReadableFile} collections. */
  public static ReadFiles<GenericRecord> readFilesGenericRecords(String schema) {
    return readFilesGenericRecords(new Schema.Parser().parse(schema));
  }

  /**
   * Like {@link #readGenericRecords(String)}, but reads each filepattern in the input {@link
   * PCollection}.
   *
   * @deprecated You can achieve The functionality of {@link #readAllGenericRecords(String)} using
   *     {@link FileIO} matching plus {@link #readFilesGenericRecords(String)}. This is the
   *     preferred method to make composition explicit. {@link ReadAll} will not receive upgrades
   *     and will be removed in a future version of Beam.
   */
  @Deprecated
  public static ReadAll<GenericRecord> readAllGenericRecords(String schema) {
    return readAllGenericRecords(new Schema.Parser().parse(schema));
  }

  /**
   * Reads Avro file(s) containing records of an unspecified schema and converting each record to a
   * custom type.
   */
  public static <T> Parse<T> parseGenericRecords(SerializableFunction<GenericRecord, T> parseFn) {
    return new AutoValue_AvroIO_Parse.Builder<T>().setMatchConfiguration(
        MatchConfiguration.create(EmptyMatchTreatment.DISALLOW))
        .setParseFn(parseFn)
        .setHintMatchesManyFiles(false)
        .build();
  }

  /**
   * Like {@link #parseGenericRecords(SerializableFunction)}, but reads each {@link
   * FileIO.ReadableFile} in the input {@link PCollection}.
   */
  public static <T> ParseFiles<T> parseFilesGenericRecords(SerializableFunction<GenericRecord, T> parseFn) {
    return new AutoValue_AvroIO_ParseFiles.Builder<T>().setParseFn(parseFn)
        .setDesiredBundleSizeBytes(DEFAULT_BUNDLE_SIZE_BYTES)
        .build();
  }

  /**
   * Like {@link #parseGenericRecords(SerializableFunction)}, but reads each filepattern in the
   * input {@link PCollection}.
   *
   * @deprecated You can achieve The functionality of {@link
   *     #parseAllGenericRecords(SerializableFunction)} using {@link FileIO} matching plus {@link
   *     #parseFilesGenericRecords(SerializableFunction)} ()}. This is the preferred method to make
   *     composition explicit. {@link ParseAll} will not receive upgrades and will be removed in a
   *     future version of Beam.
   */
  @Deprecated
  public static <T> ParseAll<T> parseAllGenericRecords(SerializableFunction<GenericRecord, T> parseFn) {
    return new AutoValue_AvroIO_ParseAll.Builder<T>().setMatchConfiguration(
        MatchConfiguration.create(EmptyMatchTreatment.ALLOW_IF_WILDCARD))
        .setParseFn(parseFn)
        .setDesiredBundleSizeBytes(DEFAULT_BUNDLE_SIZE_BYTES)
        .build();
  }

  /**
   * Writes a {@link PCollection} to an Avro file (or multiple Avro files matching a sharding
   * pattern).
   */
  public static <T> Write<T> write(Class<T> recordClass) {
    return new Write<>(AvroIO.<T, T>defaultWriteBuilder().setGenericRecords(false)
        .setSchema(ReflectData.get().getSchema(recordClass))
        .build());
  }

  /** Writes Avro records of the specified schema. */
  public static Write<GenericRecord> writeGenericRecords(Schema schema) {
    return new Write<>(
        AvroIO.<GenericRecord, GenericRecord>defaultWriteBuilder().setGenericRecords(true).setSchema(schema).build());
  }

  /**
   * A {@link PTransform} that writes a {@link PCollection} to an avro file (or multiple avro files
   * matching a sharding pattern), with each element of the input collection encoded into its own
   * record of type OutputT.
   *
   * <p>This version allows you to apply {@link AvroIO} writes to a PCollection of a custom type
   * {@link UserT}. A format mechanism that converts the input type {@link UserT} to the output type
   * that will be written to the file must be specified. If using a custom {@link
   * DynamicAvroDestinations} object this is done using {@link
   * DynamicAvroDestinations#formatRecord}, otherwise the {@link
   * AvroIO.TypedWrite#withFormatFunction} can be used to specify a format function.
   *
   * <p>The advantage of using a custom type is that is it allows a user-provided {@link
   * DynamicAvroDestinations} object, set via {@link AvroIO.Write#to(DynamicAvroDestinations)} to
   * examine the custom type when choosing a destination.
   *
   * <p>If the output type is {@link GenericRecord} use {@link #writeCustomTypeToGenericRecords()}
   * instead.
   */
  public static <UserT, OutputT> TypedWrite<UserT, Void, OutputT> writeCustomType() {
    return AvroIO.<UserT, OutputT>defaultWriteBuilder().setGenericRecords(false).build();
  }

  /**
   * Similar to {@link #writeCustomType()}, but specialized for the case where the output type is
   * {@link GenericRecord}. A schema must be specified either in {@link
   * DynamicAvroDestinations#getSchema} or if not using dynamic destinations, by using {@link
   * TypedWrite#withSchema(Schema)}.
   */
  public static <UserT> TypedWrite<UserT, Void, GenericRecord> writeCustomTypeToGenericRecords() {
    return AvroIO.<UserT, GenericRecord>defaultWriteBuilder().setGenericRecords(true).build();
  }

  /**
   * Writes Avro records of the specified schema. The schema is specified as a JSON-encoded string.
   */
  public static Write<GenericRecord> writeGenericRecords(String schema) {
    return writeGenericRecords(new Schema.Parser().parse(schema));
  }

  private static <UserT, OutputT> TypedWrite.Builder<UserT, Void, OutputT> defaultWriteBuilder() {
    return new AutoValue_AvroIO_TypedWrite.Builder<UserT, Void, OutputT>().setFilenameSuffix(null)
        .setShardTemplate(null)
        .setNumShards(0)
        .setCodec(TypedWrite.DEFAULT_SERIALIZABLE_CODEC)
        .setMetadata(ImmutableMap.of())
        .setWindowedWrites(false)
        .setNoSpilling(false);
  }

  @Experimental(Kind.SCHEMAS)
  private static <T> PCollection<T> setBeamSchema(PCollection<T> pc, Class<T> clazz, @Nullable Schema schema) {
    org.apache.beam.sdk.schemas.Schema beamSchema =
        org.apache.beam.sdk.schemas.utils.AvroUtils.getSchema(clazz, schema);
    if (beamSchema != null) {
      pc.setSchema(beamSchema, TypeDescriptor.of(clazz),
          org.apache.beam.sdk.schemas.utils.AvroUtils.getToRowFunction(clazz, schema),
          org.apache.beam.sdk.schemas.utils.AvroUtils.getFromRowFunction(clazz));
    }
    return pc;
  }

  /**
   * 64MB is a reasonable value that allows to amortize the cost of opening files, but is not so
   * large as to exhaust a typical runner's maximum amount of output per ProcessElement call.
   */
  private static final long DEFAULT_BUNDLE_SIZE_BYTES = 64 * 1024 * 1024L;

  /** Implementation of {@link #read} and {@link #readGenericRecords}. */
  @AutoValue
  public abstract static class Read<T> extends PTransform<PBegin, PCollection<T>> {

    abstract @Nullable ValueProvider<String> getFilepattern();

    abstract MatchConfiguration getMatchConfiguration();

    abstract @Nullable Class<T> getRecordClass();

    abstract @Nullable Schema getSchema();

    abstract boolean getInferBeamSchema();

    abstract boolean getHintMatchesManyFiles();

    abstract Builder<T> toBuilder();

    @AutoValue.Builder
    abstract static class Builder<T>
        implements ExternalTransformBuilder<External.Configuration, PBegin, PCollection<T>> {
      abstract Builder<T> setFilepattern(ValueProvider<String> filepattern);

      abstract Builder<T> setMatchConfiguration(MatchConfiguration matchConfiguration);

      abstract Builder<T> setRecordClass(Class<T> recordClass);

      abstract Builder<T> setSchema(Schema schema);

      abstract Builder<T> setInferBeamSchema(boolean infer);

      abstract Builder<T> setHintMatchesManyFiles(boolean hintManyFiles);

      abstract Read<T> build();

      @Override
      public PTransform<PBegin, PCollection<T>> buildExternal(External.Configuration config) {

        Schema schema = new Schema.Parser().parse(config.schema);
        setFilepattern(StaticValueProvider.of(config.filepattern));
        setSchema(schema);

        return build();
      }
    }

    @Experimental
    @AutoService(ExternalTransformRegistrar.class)
    public static class External implements ExternalTransformRegistrar {

      public static final String URN = "beam:external:java:avro:read:v1";

      @Override
      public Map<String, Class<? extends ExternalTransformBuilder<?, ?, ?>>> knownBuilders() {
        return ImmutableMap.of(URN,
            (Class<? extends ExternalTransformBuilder<?, ?, ?>>) (Class<?>) AutoValue_AvroIO_Read.Builder.class);
      }

      /** Parameters class to expose the Read transform to an external SDK. */
      public static class Configuration {
        private String filepattern;
        private String schema;

        public void setFilepattern(String filepattern) {
          this.filepattern = filepattern;
        }

        public void setSchema(String schema) {
          this.schema = schema;
        }
      }
    }

    /**
     * Reads from the given filename or filepattern.
     *
     * <p>If it is known that the filepattern will match a very large number of files (at least tens
     * of thousands), use {@link #withHintMatchesManyFiles} for better performance and scalability.
     */
    public Read<T> from(ValueProvider<String> filepattern) {
      return toBuilder().setFilepattern(filepattern).build();
    }

    /** Like {@link #from(ValueProvider)}. */
    public Read<T> from(String filepattern) {
      return from(StaticValueProvider.of(filepattern));
    }

    /** Sets the {@link MatchConfiguration}. */
    public Read<T> withMatchConfiguration(MatchConfiguration matchConfiguration) {
      return toBuilder().setMatchConfiguration(matchConfiguration).build();
    }

    /** Configures whether or not a filepattern matching no files is allowed. */
    public Read<T> withEmptyMatchTreatment(EmptyMatchTreatment treatment) {
      return withMatchConfiguration(getMatchConfiguration().withEmptyMatchTreatment(treatment));
    }

    /**
     * Continuously watches for new files matching the filepattern, polling it at the given
     * interval, until the given termination condition is reached. The returned {@link PCollection}
     * is unbounded.
     *
     * <p>This works only in runners supporting splittable {@link
     * org.apache.beam.sdk.transforms.DoFn}.
     */
<<<<<<< HEAD
    @Experimental(Kind.SPLITTABLE_DO_FN)
    public Read<T> watchForNewFiles(Duration pollInterval, TerminationCondition<String, ?> terminationCondition) {
      return withMatchConfiguration(getMatchConfiguration().continuously(pollInterval, terminationCondition));
=======
    public Read<T> watchForNewFiles(
        Duration pollInterval, TerminationCondition<String, ?> terminationCondition) {
      return withMatchConfiguration(
          getMatchConfiguration().continuously(pollInterval, terminationCondition));
>>>>>>> f2d2e17f
    }

    /**
     * Hints that the filepattern specified in {@link #from(String)} matches a very large number of
     * files.
     *
     * <p>This hint may cause a runner to execute the transform differently, in a way that improves
     * performance for this case, but it may worsen performance if the filepattern matches only a
     * small number of files (e.g., in a runner that supports dynamic work rebalancing, it will
     * happen less efficiently within individual files).
     */
    public Read<T> withHintMatchesManyFiles() {
      return toBuilder().setHintMatchesManyFiles(true).build();
    }

    /**
     * If set to true, a Beam schema will be inferred from the AVRO schema. This allows the output
     * to be used by SQL and by the schema-transform library.
     */
    @Experimental(Kind.SCHEMAS)
    public Read<T> withBeamSchemas(boolean withBeamSchemas) {
      return toBuilder().setInferBeamSchema(withBeamSchemas).build();
    }

    @Override
    @SuppressWarnings("unchecked")
    public PCollection<T> expand(PBegin input) {
      checkNotNull(getFilepattern(), "filepattern");
      checkNotNull(getSchema(), "schema");

      if (getMatchConfiguration().getWatchInterval() == null && !getHintMatchesManyFiles()) {
        PCollection<T> read = input.apply("Read", org.apache.beam.sdk.io.Read.from(
            createSource(getFilepattern(), getMatchConfiguration().getEmptyMatchTreatment(), getRecordClass(),
                getSchema(), null)));
        return getInferBeamSchema() ? setBeamSchema(read, getRecordClass(), getSchema()) : read;
      }

      // All other cases go through FileIO + ReadFiles
      ReadFiles<T> readFiles =
          (getRecordClass() == GenericRecord.class) ? (ReadFiles<T>) readFilesGenericRecords(getSchema())
              : readFiles(getRecordClass());
      return input.apply("Create filepattern", Create.ofProvider(getFilepattern(), StringUtf8Coder.of()))
          .apply("Match All", FileIO.matchAll().withConfiguration(getMatchConfiguration()))
          .apply("Read Matches", FileIO.readMatches().withDirectoryTreatment(DirectoryTreatment.PROHIBIT))
          .apply("Via ReadFiles", readFiles);
    }

    @Override
    public void populateDisplayData(DisplayData.Builder builder) {
      super.populateDisplayData(builder);
      builder.add(DisplayData.item("inferBeamSchema", getInferBeamSchema()).withLabel("Infer Beam Schema"))
          .addIfNotNull(DisplayData.item("schema", String.valueOf(getSchema())))
          .addIfNotNull(DisplayData.item("recordClass", getRecordClass()).withLabel("Record Class"))
          .addIfNotNull(DisplayData.item("filePattern", getFilepattern()).withLabel("Input File Pattern"))
          .include("matchConfiguration", getMatchConfiguration());
    }

    @SuppressWarnings("unchecked")
    private static <T> AvroSource<T> createSource(ValueProvider<String> filepattern,
        EmptyMatchTreatment emptyMatchTreatment, Class<T> recordClass, Schema schema,
        AvroSource.@Nullable DatumReaderFactory<T> readerFactory) {
      AvroSource<?> source = AvroSource.from(filepattern).withEmptyMatchTreatment(emptyMatchTreatment);

      if (readerFactory != null) {
        source = source.withDatumReaderFactory(readerFactory);
      }
      return recordClass == GenericRecord.class ? (AvroSource<T>) source.withSchema(schema)
          : source.withSchema(recordClass);
    }
  }

  /////////////////////////////////////////////////////////////////////////////

  /** Implementation of {@link #readFiles}. */
  @AutoValue
  public abstract static class ReadFiles<T> extends PTransform<PCollection<FileIO.ReadableFile>, PCollection<T>> {

    abstract @Nullable Class<T> getRecordClass();

    abstract @Nullable Schema getSchema();

    abstract long getDesiredBundleSizeBytes();

    abstract boolean getInferBeamSchema();

    abstract AvroSource.@Nullable DatumReaderFactory<T> getDatumReaderFactory();

    abstract Builder<T> toBuilder();

    @AutoValue.Builder
    abstract static class Builder<T> {
      abstract Builder<T> setRecordClass(Class<T> recordClass);

      abstract Builder<T> setSchema(Schema schema);

      abstract Builder<T> setDesiredBundleSizeBytes(long desiredBundleSizeBytes);

      abstract Builder<T> setInferBeamSchema(boolean infer);

      abstract Builder<T> setDatumReaderFactory(AvroSource.DatumReaderFactory<T> factory);

      abstract ReadFiles<T> build();
    }

    @VisibleForTesting
    ReadFiles<T> withDesiredBundleSizeBytes(long desiredBundleSizeBytes) {
      return toBuilder().setDesiredBundleSizeBytes(desiredBundleSizeBytes).build();
    }

    /**
     * If set to true, a Beam schema will be inferred from the AVRO schema. This allows the output
     * to be used by SQL and by the schema-transform library.
     */
    @Experimental(Kind.SCHEMAS)
    public ReadFiles<T> withBeamSchemas(boolean withBeamSchemas) {
      return toBuilder().setInferBeamSchema(withBeamSchemas).build();
    }

    public ReadFiles<T> withDatumReaderFactory(AvroSource.DatumReaderFactory<T> factory) {
      return toBuilder().setDatumReaderFactory(factory).build();
    }

    @Override
    public PCollection<T> expand(PCollection<FileIO.ReadableFile> input) {
      checkNotNull(getSchema(), "schema");
      PCollection<T> read = input.apply("Read all via FileBasedSource",
          new ReadAllViaFileBasedSource<>(getDesiredBundleSizeBytes(),
              new CreateSourceFn<>(getRecordClass(), getSchema().toString(), getDatumReaderFactory()),
              AvroCoder.of(getRecordClass(), getSchema())));
      return getInferBeamSchema() ? setBeamSchema(read, getRecordClass(), getSchema()) : read;
    }

    @Override
    public void populateDisplayData(DisplayData.Builder builder) {
      super.populateDisplayData(builder);
      builder.add(DisplayData.item("inferBeamSchema", getInferBeamSchema()).withLabel("Infer Beam Schema"))
          .addIfNotNull(DisplayData.item("schema", String.valueOf(getSchema())))
          .addIfNotNull(DisplayData.item("recordClass", getRecordClass()).withLabel("Record Class"));
    }
  }

  /////////////////////////////////////////////////////////////////////////////

  /**
   * Implementation of {@link #readAll}.
   *
   * @deprecated See {@link #readAll(Class)} for details.
   */
  @Deprecated
  @AutoValue
  public abstract static class ReadAll<T> extends PTransform<PCollection<String>, PCollection<T>> {
    abstract MatchConfiguration getMatchConfiguration();

    abstract @Nullable Class<T> getRecordClass();

    abstract @Nullable Schema getSchema();

    abstract long getDesiredBundleSizeBytes();

    abstract boolean getInferBeamSchema();

    abstract Builder<T> toBuilder();

    @AutoValue.Builder
    abstract static class Builder<T> {
      abstract Builder<T> setMatchConfiguration(MatchConfiguration matchConfiguration);

      abstract Builder<T> setRecordClass(Class<T> recordClass);

      abstract Builder<T> setSchema(Schema schema);

      abstract Builder<T> setDesiredBundleSizeBytes(long desiredBundleSizeBytes);

      abstract Builder<T> setInferBeamSchema(boolean infer);

      abstract ReadAll<T> build();
    }

    /** Sets the {@link MatchConfiguration}. */
    public ReadAll<T> withMatchConfiguration(MatchConfiguration configuration) {
      return toBuilder().setMatchConfiguration(configuration).build();
    }

    /** Like {@link Read#withEmptyMatchTreatment}. */
    public ReadAll<T> withEmptyMatchTreatment(EmptyMatchTreatment treatment) {
      return withMatchConfiguration(getMatchConfiguration().withEmptyMatchTreatment(treatment));
    }

    /** Like {@link Read#watchForNewFiles}. */
<<<<<<< HEAD
    @Experimental(Kind.SPLITTABLE_DO_FN)
    public ReadAll<T> watchForNewFiles(Duration pollInterval, TerminationCondition<String, ?> terminationCondition) {
      return withMatchConfiguration(getMatchConfiguration().continuously(pollInterval, terminationCondition));
=======
    public ReadAll<T> watchForNewFiles(
        Duration pollInterval, TerminationCondition<String, ?> terminationCondition) {
      return withMatchConfiguration(
          getMatchConfiguration().continuously(pollInterval, terminationCondition));
>>>>>>> f2d2e17f
    }

    @VisibleForTesting
    ReadAll<T> withDesiredBundleSizeBytes(long desiredBundleSizeBytes) {
      return toBuilder().setDesiredBundleSizeBytes(desiredBundleSizeBytes).build();
    }

    /**
     * If set to true, a Beam schema will be inferred from the AVRO schema. This allows the output
     * to be used by SQL and by the schema-transform library.
     */
    @Experimental(Kind.SCHEMAS)
    public ReadAll<T> withBeamSchemas(boolean withBeamSchemas) {
      return toBuilder().setInferBeamSchema(withBeamSchemas).build();
    }

    @Override
    public PCollection<T> expand(PCollection<String> input) {
      checkNotNull(getSchema(), "schema");
      PCollection<T> read = input.apply(FileIO.matchAll().withConfiguration(getMatchConfiguration()))
          .apply(FileIO.readMatches().withDirectoryTreatment(DirectoryTreatment.PROHIBIT))
          .apply(readFiles(getRecordClass()));
      return getInferBeamSchema() ? setBeamSchema(read, getRecordClass(), getSchema()) : read;
    }

    @Override
    public void populateDisplayData(DisplayData.Builder builder) {
      super.populateDisplayData(builder);
      builder.add(DisplayData.item("inferBeamSchema", getInferBeamSchema()).withLabel("Infer Beam Schema"))
          .addIfNotNull(DisplayData.item("schema", String.valueOf(getSchema())))
          .addIfNotNull(DisplayData.item("recordClass", getRecordClass()).withLabel("Record Class"))
          .include("matchConfiguration", getMatchConfiguration());
    }
  }

  private static class CreateSourceFn<T> implements SerializableFunction<String, FileBasedSource<T>> {
    private final Class<T> recordClass;
    private final Supplier<Schema> schemaSupplier;
    private final AvroSource.DatumReaderFactory<T> readerFactory;

    CreateSourceFn(Class<T> recordClass, String jsonSchema, AvroSource.DatumReaderFactory<T> readerFactory) {
      this.recordClass = recordClass;
      this.schemaSupplier = Suppliers.memoize(Suppliers.compose(new JsonToSchema(), Suppliers.ofInstance(jsonSchema)));
      this.readerFactory = readerFactory;
    }

    @Override
    public FileBasedSource<T> apply(String input) {
      return Read.createSource(StaticValueProvider.of(input), EmptyMatchTreatment.DISALLOW, recordClass,
          schemaSupplier.get(), readerFactory);
    }

    private static class JsonToSchema implements Function<String, Schema>, Serializable {
      @Override
      public Schema apply(String input) {
        return new Schema.Parser().parse(input);
      }
    }
  }

  /////////////////////////////////////////////////////////////////////////////

  /** Implementation of {@link #parseGenericRecords}. */
  @AutoValue
  public abstract static class Parse<T> extends PTransform<PBegin, PCollection<T>> {

    abstract @Nullable ValueProvider<String> getFilepattern();

    abstract MatchConfiguration getMatchConfiguration();

    abstract SerializableFunction<GenericRecord, T> getParseFn();

    abstract @Nullable Coder<T> getCoder();

    abstract boolean getHintMatchesManyFiles();

    abstract Builder<T> toBuilder();

    @AutoValue.Builder
    abstract static class Builder<T> {
      abstract Builder<T> setFilepattern(ValueProvider<String> filepattern);

      abstract Builder<T> setMatchConfiguration(MatchConfiguration matchConfiguration);

      abstract Builder<T> setParseFn(SerializableFunction<GenericRecord, T> parseFn);

      abstract Builder<T> setCoder(Coder<T> coder);

      abstract Builder<T> setHintMatchesManyFiles(boolean hintMatchesManyFiles);

      abstract Parse<T> build();
    }

    /** Reads from the given filename or filepattern. */
    public Parse<T> from(String filepattern) {
      return from(StaticValueProvider.of(filepattern));
    }

    /** Like {@link #from(String)}. */
    public Parse<T> from(ValueProvider<String> filepattern) {
      return toBuilder().setFilepattern(filepattern).build();
    }

    /** Sets the {@link MatchConfiguration}. */
    public Parse<T> withMatchConfiguration(MatchConfiguration configuration) {
      return toBuilder().setMatchConfiguration(configuration).build();
    }

    /** Like {@link Read#withEmptyMatchTreatment}. */
    public Parse<T> withEmptyMatchTreatment(EmptyMatchTreatment treatment) {
      return withMatchConfiguration(getMatchConfiguration().withEmptyMatchTreatment(treatment));
    }

    /** Like {@link Read#watchForNewFiles}. */
<<<<<<< HEAD
    @Experimental(Kind.SPLITTABLE_DO_FN)
    public Parse<T> watchForNewFiles(Duration pollInterval, TerminationCondition<String, ?> terminationCondition) {
      return withMatchConfiguration(getMatchConfiguration().continuously(pollInterval, terminationCondition));
=======
    public Parse<T> watchForNewFiles(
        Duration pollInterval, TerminationCondition<String, ?> terminationCondition) {
      return withMatchConfiguration(
          getMatchConfiguration().continuously(pollInterval, terminationCondition));
>>>>>>> f2d2e17f
    }

    /** Sets a coder for the result of the parse function. */
    public Parse<T> withCoder(Coder<T> coder) {
      return toBuilder().setCoder(coder).build();
    }

    /** Like {@link Read#withHintMatchesManyFiles()}. */
    public Parse<T> withHintMatchesManyFiles() {
      return toBuilder().setHintMatchesManyFiles(true).build();
    }

    @Override
    public PCollection<T> expand(PBegin input) {
      checkNotNull(getFilepattern(), "filepattern");
      Coder<T> coder = inferCoder(getCoder(), getParseFn(), input.getPipeline().getCoderRegistry());

      if (getMatchConfiguration().getWatchInterval() == null && !getHintMatchesManyFiles()) {
        return input.apply(
            org.apache.beam.sdk.io.Read.from(AvroSource.from(getFilepattern()).withParseFn(getParseFn(), coder)));
      }

      // All other cases go through FileIO + ParseFilesGenericRecords.
      return input.apply("Create filepattern", Create.ofProvider(getFilepattern(), StringUtf8Coder.of()))
          .apply("Match All", FileIO.matchAll().withConfiguration(getMatchConfiguration()))
          .apply("Read Matches", FileIO.readMatches().withDirectoryTreatment(DirectoryTreatment.PROHIBIT))
          .apply("Via ParseFiles", parseFilesGenericRecords(getParseFn()).withCoder(coder));
    }

    private static <T> Coder<T> inferCoder(@Nullable Coder<T> explicitCoder,
        SerializableFunction<GenericRecord, T> parseFn, CoderRegistry coderRegistry) {
      if (explicitCoder != null) {
        return explicitCoder;
      }
      // If a coder was not specified explicitly, infer it from parse fn.
      try {
        return coderRegistry.getCoder(TypeDescriptors.outputOf(parseFn));
      } catch (CannotProvideCoderException e) {
        throw new IllegalArgumentException(
            "Unable to infer coder for output of parseFn. Specify it explicitly using withCoder().", e);
      }
    }

    @Override
    public void populateDisplayData(DisplayData.Builder builder) {
      super.populateDisplayData(builder);
      builder.addIfNotNull(DisplayData.item("filePattern", getFilepattern()).withLabel("Input File Pattern"))
          .add(DisplayData.item("parseFn", getParseFn().getClass()).withLabel("Parse function"))
          .include("matchConfiguration", getMatchConfiguration());
    }
  }

  /////////////////////////////////////////////////////////////////////////////

  /** Implementation of {@link #parseFilesGenericRecords}. */
  @AutoValue
  public abstract static class ParseFiles<T> extends PTransform<PCollection<FileIO.ReadableFile>, PCollection<T>> {
    abstract SerializableFunction<GenericRecord, T> getParseFn();

    abstract @Nullable Coder<T> getCoder();

    abstract long getDesiredBundleSizeBytes();

    abstract Builder<T> toBuilder();

    @AutoValue.Builder
    abstract static class Builder<T> {
      abstract Builder<T> setParseFn(SerializableFunction<GenericRecord, T> parseFn);

      abstract Builder<T> setCoder(Coder<T> coder);

      abstract Builder<T> setDesiredBundleSizeBytes(long desiredBundleSizeBytes);

      abstract ParseFiles<T> build();
    }

    /** Specifies the coder for the result of the {@code parseFn}. */
    public ParseFiles<T> withCoder(Coder<T> coder) {
      return toBuilder().setCoder(coder).build();
    }

    @VisibleForTesting
    ParseFiles<T> withDesiredBundleSizeBytes(long desiredBundleSizeBytes) {
      return toBuilder().setDesiredBundleSizeBytes(desiredBundleSizeBytes).build();
    }

    @Override
    public PCollection<T> expand(PCollection<FileIO.ReadableFile> input) {
      final Coder<T> coder = Parse.inferCoder(getCoder(), getParseFn(), input.getPipeline().getCoderRegistry());
      final SerializableFunction<GenericRecord, T> parseFn = getParseFn();
      final SerializableFunction<String, FileBasedSource<T>> createSource = new CreateParseSourceFn<>(parseFn, coder);
      return input.apply("Parse Files via FileBasedSource",
          new ReadAllViaFileBasedSource<>(getDesiredBundleSizeBytes(), createSource, coder));
    }

    @Override
    public void populateDisplayData(DisplayData.Builder builder) {
      super.populateDisplayData(builder);
      builder.add(DisplayData.item("parseFn", getParseFn().getClass()).withLabel("Parse function"));
    }

    private static class CreateParseSourceFn<T> implements SerializableFunction<String, FileBasedSource<T>> {
      private final SerializableFunction<GenericRecord, T> parseFn;
      private final Coder<T> coder;

      CreateParseSourceFn(SerializableFunction<GenericRecord, T> parseFn, Coder<T> coder) {
        this.parseFn = parseFn;
        this.coder = coder;
      }

      @Override
      public FileBasedSource<T> apply(String input) {
        return AvroSource.from(input).withParseFn(parseFn, coder);
      }
    }
  }

  /////////////////////////////////////////////////////////////////////////////

  /**
   * Implementation of {@link #parseAllGenericRecords}.
   *
   * @deprecated See {@link #parseAllGenericRecords(SerializableFunction)} for details.
   */
  @Deprecated
  @AutoValue
  public abstract static class ParseAll<T> extends PTransform<PCollection<String>, PCollection<T>> {
    abstract MatchConfiguration getMatchConfiguration();

    abstract SerializableFunction<GenericRecord, T> getParseFn();

    abstract @Nullable Coder<T> getCoder();

    abstract long getDesiredBundleSizeBytes();

    abstract Builder<T> toBuilder();

    @AutoValue.Builder
    abstract static class Builder<T> {
      abstract Builder<T> setMatchConfiguration(MatchConfiguration matchConfiguration);

      abstract Builder<T> setParseFn(SerializableFunction<GenericRecord, T> parseFn);

      abstract Builder<T> setCoder(Coder<T> coder);

      abstract Builder<T> setDesiredBundleSizeBytes(long desiredBundleSizeBytes);

      abstract ParseAll<T> build();
    }

    /** Sets the {@link MatchConfiguration}. */
    public ParseAll<T> withMatchConfiguration(MatchConfiguration configuration) {
      return toBuilder().setMatchConfiguration(configuration).build();
    }

    /** Like {@link Read#withEmptyMatchTreatment}. */
    public ParseAll<T> withEmptyMatchTreatment(EmptyMatchTreatment treatment) {
      return withMatchConfiguration(getMatchConfiguration().withEmptyMatchTreatment(treatment));
    }

    /** Like {@link Read#watchForNewFiles}. */
<<<<<<< HEAD
    @Experimental(Kind.SPLITTABLE_DO_FN)
    public ParseAll<T> watchForNewFiles(Duration pollInterval, TerminationCondition<String, ?> terminationCondition) {
      return withMatchConfiguration(getMatchConfiguration().continuously(pollInterval, terminationCondition));
=======
    public ParseAll<T> watchForNewFiles(
        Duration pollInterval, TerminationCondition<String, ?> terminationCondition) {
      return withMatchConfiguration(
          getMatchConfiguration().continuously(pollInterval, terminationCondition));
>>>>>>> f2d2e17f
    }

    /** Specifies the coder for the result of the {@code parseFn}. */
    public ParseAll<T> withCoder(Coder<T> coder) {
      return toBuilder().setCoder(coder).build();
    }

    @VisibleForTesting
    ParseAll<T> withDesiredBundleSizeBytes(long desiredBundleSizeBytes) {
      return toBuilder().setDesiredBundleSizeBytes(desiredBundleSizeBytes).build();
    }

    @Override
    public PCollection<T> expand(PCollection<String> input) {
      return input.apply(FileIO.matchAll().withConfiguration(getMatchConfiguration()))
          .apply(FileIO.readMatches().withDirectoryTreatment(DirectoryTreatment.PROHIBIT))
          .apply("Parse all via FileBasedSource", parseFilesGenericRecords(getParseFn()).withCoder(getCoder()));
    }

    @Override
    public void populateDisplayData(DisplayData.Builder builder) {
      super.populateDisplayData(builder);
      builder.add(DisplayData.item("parseFn", getParseFn().getClass()).withLabel("Parse function"))
          .include("matchConfiguration", getMatchConfiguration());
    }
  }

  /////////////////////////////////////////////////////////////////////////////

  /** Implementation of {@link #write}. */
  @AutoValue
  public abstract static class TypedWrite<UserT, DestinationT, OutputT>
      extends PTransform<PCollection<UserT>, WriteFilesResult<DestinationT>> {
    static final CodecFactory DEFAULT_CODEC = CodecFactory.snappyCodec();
    static final SerializableAvroCodecFactory DEFAULT_SERIALIZABLE_CODEC =
        new SerializableAvroCodecFactory(DEFAULT_CODEC);

    abstract @Nullable SerializableFunction<UserT, OutputT> getFormatFunction();

    abstract @Nullable ValueProvider<ResourceId> getFilenamePrefix();

    abstract @Nullable String getShardTemplate();

    abstract @Nullable String getFilenameSuffix();

    abstract @Nullable ValueProvider<ResourceId> getTempDirectory();

    abstract int getNumShards();

    abstract boolean getGenericRecords();

    abstract @Nullable Schema getSchema();

    abstract boolean getWindowedWrites();

    abstract boolean getNoSpilling();

    abstract @Nullable FilenamePolicy getFilenamePolicy();

    abstract @Nullable DynamicAvroDestinations<UserT, DestinationT, OutputT> getDynamicDestinations();

    abstract AvroSink.@Nullable DatumWriterFactory<OutputT> getDatumWriterFactory();

    /**
     * The codec used to encode the blocks in the Avro file. String value drawn from those in
     * https://avro.apache.org/docs/1.7.7/api/java/org/apache/avro/file/CodecFactory.html
     */
    abstract SerializableAvroCodecFactory getCodec();

    /** Avro file metadata. */
    abstract ImmutableMap<String, Object> getMetadata();

    abstract Builder<UserT, DestinationT, OutputT> toBuilder();

    @AutoValue.Builder
    abstract static class Builder<UserT, DestinationT, OutputT> {
      abstract Builder<UserT, DestinationT, OutputT> setFormatFunction(
          @Nullable SerializableFunction<UserT, OutputT> formatFunction);

      abstract Builder<UserT, DestinationT, OutputT> setFilenamePrefix(ValueProvider<ResourceId> filenamePrefix);

      abstract Builder<UserT, DestinationT, OutputT> setFilenameSuffix(@Nullable String filenameSuffix);

      abstract Builder<UserT, DestinationT, OutputT> setTempDirectory(ValueProvider<ResourceId> tempDirectory);

      abstract Builder<UserT, DestinationT, OutputT> setNumShards(int numShards);

      abstract Builder<UserT, DestinationT, OutputT> setShardTemplate(@Nullable String shardTemplate);

      abstract Builder<UserT, DestinationT, OutputT> setGenericRecords(boolean genericRecords);

      abstract Builder<UserT, DestinationT, OutputT> setSchema(Schema schema);

      abstract Builder<UserT, DestinationT, OutputT> setWindowedWrites(boolean windowedWrites);

      abstract Builder<UserT, DestinationT, OutputT> setNoSpilling(boolean noSpilling);

      abstract Builder<UserT, DestinationT, OutputT> setFilenamePolicy(FilenamePolicy filenamePolicy);

      abstract Builder<UserT, DestinationT, OutputT> setCodec(SerializableAvroCodecFactory codec);

      abstract Builder<UserT, DestinationT, OutputT> setMetadata(ImmutableMap<String, Object> metadata);

      abstract Builder<UserT, DestinationT, OutputT> setDynamicDestinations(
          DynamicAvroDestinations<UserT, DestinationT, OutputT> dynamicDestinations);

      abstract Builder<UserT, DestinationT, OutputT> setDatumWriterFactory(
          AvroSink.DatumWriterFactory<OutputT> datumWriterFactory);

      abstract TypedWrite<UserT, DestinationT, OutputT> build();
    }

    /**
     * Writes to file(s) with the given output prefix. See {@link FileSystems} for information on
     * supported file systems.
     *
     * <p>The name of the output files will be determined by the {@link FilenamePolicy} used.
     *
     * <p>By default, a {@link DefaultFilenamePolicy} will build output filenames using the
     * specified prefix, a shard name template (see {@link #withShardNameTemplate(String)}, and a
     * common suffix (if supplied using {@link #withSuffix(String)}). This default can be overridden
     * using {@link #to(FilenamePolicy)}.
     */
    public TypedWrite<UserT, DestinationT, OutputT> to(String outputPrefix) {
      return to(FileBasedSink.convertToFileResourceIfPossible(outputPrefix));
    }

    /**
     * Writes to file(s) with the given output prefix. See {@link FileSystems} for information on
     * supported file systems. This prefix is used by the {@link DefaultFilenamePolicy} to generate
     * filenames.
     *
     * <p>By default, a {@link DefaultFilenamePolicy} will build output filenames using the
     * specified prefix, a shard name template (see {@link #withShardNameTemplate(String)}, and a
     * common suffix (if supplied using {@link #withSuffix(String)}). This default can be overridden
     * using {@link #to(FilenamePolicy)}.
     *
     * <p>This default policy can be overridden using {@link #to(FilenamePolicy)}, in which case
     * {@link #withShardNameTemplate(String)} and {@link #withSuffix(String)} should not be set.
     * Custom filename policies do not automatically see this prefix - you should explicitly pass
     * the prefix into your {@link FilenamePolicy} object if you need this.
     *
     * <p>If {@link #withTempDirectory} has not been called, this filename prefix will be used to
     * infer a directory for temporary files.
     */
    @Experimental(Kind.FILESYSTEM)
    public TypedWrite<UserT, DestinationT, OutputT> to(ResourceId outputPrefix) {
      return toResource(StaticValueProvider.of(outputPrefix));
    }

    private static class OutputPrefixToResourceId implements SerializableFunction<String, ResourceId> {
      @Override
      public ResourceId apply(String input) {
        return FileBasedSink.convertToFileResourceIfPossible(input);
      }
    }

    /** Like {@link #to(String)}. */
    public TypedWrite<UserT, DestinationT, OutputT> to(ValueProvider<String> outputPrefix) {
      return toResource(NestedValueProvider.of(outputPrefix,
          // The function cannot be created as an anonymous class here since the enclosed class
          // may contain unserializable members.
          new OutputPrefixToResourceId()));
    }

    /** Like {@link #to(ResourceId)}. */
    @Experimental(Kind.FILESYSTEM)
    public TypedWrite<UserT, DestinationT, OutputT> toResource(ValueProvider<ResourceId> outputPrefix) {
      return toBuilder().setFilenamePrefix(outputPrefix).build();
    }

    /**
     * Writes to files named according to the given {@link FileBasedSink.FilenamePolicy}. A
     * directory for temporary files must be specified using {@link #withTempDirectory}.
     */
    @Experimental(Kind.FILESYSTEM)
    public TypedWrite<UserT, DestinationT, OutputT> to(FilenamePolicy filenamePolicy) {
      return toBuilder().setFilenamePolicy(filenamePolicy).build();
    }

    /**
     * Use a {@link DynamicAvroDestinations} object to vend {@link FilenamePolicy} objects. These
     * objects can examine the input record when creating a {@link FilenamePolicy}. A directory for
     * temporary files must be specified using {@link #withTempDirectory}.
     *
     * @deprecated Use {@link FileIO#write()} or {@link FileIO#writeDynamic()} instead.
     */
    @Experimental(Kind.FILESYSTEM)
    @Deprecated
    public <NewDestinationT> TypedWrite<UserT, NewDestinationT, OutputT> to(
        DynamicAvroDestinations<UserT, NewDestinationT, OutputT> dynamicDestinations) {
      return toBuilder().setDynamicDestinations((DynamicAvroDestinations) dynamicDestinations).build();
    }

    /**
     * Sets the the output schema. Can only be used when the output type is {@link GenericRecord}
     * and when not using {@link #to(DynamicAvroDestinations)}.
     */
    public TypedWrite<UserT, DestinationT, OutputT> withSchema(Schema schema) {
      return toBuilder().setSchema(schema).build();
    }

    /**
     * Specifies a format function to convert {@link UserT} to the output type. If {@link
     * #to(DynamicAvroDestinations)} is used, {@link DynamicAvroDestinations#formatRecord} must be
     * used instead.
     */
    public TypedWrite<UserT, DestinationT, OutputT> withFormatFunction(
        @Nullable SerializableFunction<UserT, OutputT> formatFunction) {
      return toBuilder().setFormatFunction(formatFunction).build();
    }

    /** Set the base directory used to generate temporary files. */
    @Experimental(Kind.FILESYSTEM)
    public TypedWrite<UserT, DestinationT, OutputT> withTempDirectory(ValueProvider<ResourceId> tempDirectory) {
      return toBuilder().setTempDirectory(tempDirectory).build();
    }

    /** Set the base directory used to generate temporary files. */
    @Experimental(Kind.FILESYSTEM)
    public TypedWrite<UserT, DestinationT, OutputT> withTempDirectory(ResourceId tempDirectory) {
      return withTempDirectory(StaticValueProvider.of(tempDirectory));
    }

    /**
     * Uses the given {@link ShardNameTemplate} for naming output files. This option may only be
     * used when using one of the default filename-prefix to() overrides.
     *
     * <p>See {@link DefaultFilenamePolicy} for how the prefix, shard name template, and suffix are
     * used.
     */
    public TypedWrite<UserT, DestinationT, OutputT> withShardNameTemplate(String shardTemplate) {
      return toBuilder().setShardTemplate(shardTemplate).build();
    }

    /**
     * Configures the filename suffix for written files. This option may only be used when using one
     * of the default filename-prefix to() overrides.
     *
     * <p>See {@link DefaultFilenamePolicy} for how the prefix, shard name template, and suffix are
     * used.
     */
    public TypedWrite<UserT, DestinationT, OutputT> withSuffix(String filenameSuffix) {
      return toBuilder().setFilenameSuffix(filenameSuffix).build();
    }

    /**
     * Configures the number of output shards produced overall (when using unwindowed writes) or
     * per-window (when using windowed writes).
     *
     * <p>For unwindowed writes, constraining the number of shards is likely to reduce the
     * performance of a pipeline. Setting this value is not recommended unless you require a
     * specific number of output files.
     *
     * @param numShards the number of shards to use, or 0 to let the system decide.
     */
    public TypedWrite<UserT, DestinationT, OutputT> withNumShards(int numShards) {
      checkArgument(numShards >= 0);
      return toBuilder().setNumShards(numShards).build();
    }

    /**
     * Forces a single file as output and empty shard name template. This option is only compatible
     * with unwindowed writes.
     *
     * <p>For unwindowed writes, constraining the number of shards is likely to reduce the
     * performance of a pipeline. Setting this value is not recommended unless you require a
     * specific number of output files.
     *
     * <p>This is equivalent to {@code .withNumShards(1).withShardNameTemplate("")}
     */
    public TypedWrite<UserT, DestinationT, OutputT> withoutSharding() {
      return withNumShards(1).withShardNameTemplate("");
    }

    /**
     * Preserves windowing of input elements and writes them to files based on the element's window.
     *
     * <p>If using {@link #to(FileBasedSink.FilenamePolicy)}. Filenames will be generated using
     * {@link FilenamePolicy#windowedFilename}. See also {@link WriteFiles#withWindowedWrites()}.
     */
    public TypedWrite<UserT, DestinationT, OutputT> withWindowedWrites() {
      return toBuilder().setWindowedWrites(true).build();
    }

    /** See {@link WriteFiles#withNoSpilling()}. */
    public TypedWrite<UserT, DestinationT, OutputT> withNoSpilling() {
      return toBuilder().setNoSpilling(true).build();
    }

    /** Writes to Avro file(s) compressed using specified codec. */
    public TypedWrite<UserT, DestinationT, OutputT> withCodec(CodecFactory codec) {
      return toBuilder().setCodec(new SerializableAvroCodecFactory(codec)).build();
    }

    /**
     * Specifies a {@link AvroSink.DatumWriterFactory} to use for creating {@link
     * org.apache.avro.io.DatumWriter} instances.
     */
    public TypedWrite<UserT, DestinationT, OutputT> withDatumWriterFactory(
        AvroSink.DatumWriterFactory<OutputT> datumWriterFactory) {
      return toBuilder().setDatumWriterFactory(datumWriterFactory).build();
    }

    /**
     * Writes to Avro file(s) with the specified metadata.
     *
     * <p>Supported value types are String, Long, and byte[].
     */
    public TypedWrite<UserT, DestinationT, OutputT> withMetadata(Map<String, Object> metadata) {
      Map<String, String> badKeys = Maps.newLinkedHashMap();
      for (Map.Entry<String, Object> entry : metadata.entrySet()) {
        Object v = entry.getValue();
        if (!(v instanceof String || v instanceof Long || v instanceof byte[])) {
          badKeys.put(entry.getKey(), v.getClass().getSimpleName());
        }
      }
      checkArgument(badKeys.isEmpty(), "Metadata value type must be one of String, Long, or byte[]. Found {}", badKeys);
      return toBuilder().setMetadata(ImmutableMap.copyOf(metadata)).build();
    }

    DynamicAvroDestinations<UserT, DestinationT, OutputT> resolveDynamicDestinations() {
      DynamicAvroDestinations<UserT, DestinationT, OutputT> dynamicDestinations = getDynamicDestinations();
      if (dynamicDestinations == null) {
        // In this case DestinationT is Void.
        FilenamePolicy usedFilenamePolicy = getFilenamePolicy();
        if (usedFilenamePolicy == null) {
          usedFilenamePolicy =
              DefaultFilenamePolicy.fromStandardParameters(getFilenamePrefix(), getShardTemplate(), getFilenameSuffix(),
                  getWindowedWrites());
        }
        dynamicDestinations =
            (DynamicAvroDestinations<UserT, DestinationT, OutputT>) constantDestinations(usedFilenamePolicy,
                getSchema(), getMetadata(), getCodec().getCodec(), getFormatFunction(), getDatumWriterFactory());
      }
      return dynamicDestinations;
    }

    @Override
    public WriteFilesResult<DestinationT> expand(PCollection<UserT> input) {
      checkArgument(getFilenamePrefix() != null || getTempDirectory() != null,
          "Need to set either the filename prefix or the tempDirectory of a AvroIO.Write " + "transform.");
      if (getFilenamePolicy() != null) {
        checkArgument(getShardTemplate() == null && getFilenameSuffix() == null,
            "shardTemplate and filenameSuffix should only be used with the default " + "filename policy");
      }
      if (getDynamicDestinations() != null) {
        checkArgument(getFormatFunction() == null, "A format function should not be specified "
            + "with DynamicDestinations. Use DynamicDestinations.formatRecord instead");
      } else {
        checkArgument(getSchema() != null, "Unless using DynamicDestinations, .withSchema() is required.");
      }

      ValueProvider<ResourceId> tempDirectory = getTempDirectory();
      if (tempDirectory == null) {
        tempDirectory = getFilenamePrefix();
      }
      WriteFiles<UserT, DestinationT, OutputT> write =
          WriteFiles.to(new AvroSink<>(tempDirectory, resolveDynamicDestinations(), getGenericRecords()));
      if (getNumShards() > 0) {
        write = write.withNumShards(getNumShards());
      }
      if (getWindowedWrites()) {
        write = write.withWindowedWrites();
      }
      if (getNoSpilling()) {
        write = write.withNoSpilling();
      }
      return input.apply("Write", write);
    }

    @Override
    public void populateDisplayData(DisplayData.Builder builder) {
      super.populateDisplayData(builder);
      resolveDynamicDestinations().populateDisplayData(builder);
      builder.addIfNotDefault(DisplayData.item("numShards", getNumShards()).withLabel("Maximum Output Shards"), 0)
          .addIfNotNull(
              DisplayData.item("tempDirectory", getTempDirectory()).withLabel("Directory for temporary files"));
    }
  }

  /**
   * This class is used as the default return value of {@link AvroIO#write}
   *
   * <p>All methods in this class delegate to the appropriate method of {@link AvroIO.TypedWrite}.
   * This class exists for backwards compatibility, and will be removed in Beam 3.0.
   */
  public static class Write<T> extends PTransform<PCollection<T>, PDone> {
    @VisibleForTesting
    final TypedWrite<T, ?, T> inner;

    Write(TypedWrite<T, ?, T> inner) {
      this.inner = inner;
    }

    /** See {@link TypedWrite#to(String)}. */
    public Write<T> to(String outputPrefix) {
      return new Write<>(inner.to(FileBasedSink.convertToFileResourceIfPossible(outputPrefix))
          .withFormatFunction(SerializableFunctions.identity()));
    }

    /** See {@link TypedWrite#to(ResourceId)} . */
    @Experimental(Kind.FILESYSTEM)
    public Write<T> to(ResourceId outputPrefix) {
      return new Write<>(inner.to(outputPrefix).withFormatFunction(SerializableFunctions.identity()));
    }

    /** See {@link TypedWrite#to(ValueProvider)}. */
    public Write<T> to(ValueProvider<String> outputPrefix) {
      return new Write<>(inner.to(outputPrefix).withFormatFunction(SerializableFunctions.identity()));
    }

    /** See {@link TypedWrite#to(ResourceId)}. */
    @Experimental(Kind.FILESYSTEM)
    public Write<T> toResource(ValueProvider<ResourceId> outputPrefix) {
      return new Write<>(inner.toResource(outputPrefix).withFormatFunction(SerializableFunctions.identity()));
    }

    /** See {@link TypedWrite#to(FilenamePolicy)}. */
    public Write<T> to(FilenamePolicy filenamePolicy) {
      return new Write<>(inner.to(filenamePolicy).withFormatFunction(SerializableFunctions.identity()));
    }

    /**
     * See {@link TypedWrite#to(DynamicAvroDestinations)}.
     *
     * @deprecated Use {@link FileIO#write()} or {@link FileIO#writeDynamic()} instead.
     */
    @Deprecated
    public Write<T> to(DynamicAvroDestinations<T, ?, T> dynamicDestinations) {
      return new Write<>(inner.to(dynamicDestinations).withFormatFunction(null));
    }

    /** See {@link TypedWrite#withSchema}. */
    public Write<T> withSchema(Schema schema) {
      return new Write<>(inner.withSchema(schema));
    }

    /** See {@link TypedWrite#withTempDirectory(ValueProvider)}. */
    @Experimental(Kind.FILESYSTEM)
    public Write<T> withTempDirectory(ValueProvider<ResourceId> tempDirectory) {
      return new Write<>(inner.withTempDirectory(tempDirectory));
    }

    /** See {@link TypedWrite#withTempDirectory(ResourceId)}. */
    public Write<T> withTempDirectory(ResourceId tempDirectory) {
      return new Write<>(inner.withTempDirectory(tempDirectory));
    }

    /** See {@link TypedWrite#withShardNameTemplate}. */
    public Write<T> withShardNameTemplate(String shardTemplate) {
      return new Write<>(inner.withShardNameTemplate(shardTemplate));
    }

    /** See {@link TypedWrite#withSuffix}. */
    public Write<T> withSuffix(String filenameSuffix) {
      return new Write<>(inner.withSuffix(filenameSuffix));
    }

    /** See {@link TypedWrite#withNumShards}. */
    public Write<T> withNumShards(int numShards) {
      return new Write<>(inner.withNumShards(numShards));
    }

    /** See {@link TypedWrite#withoutSharding}. */
    public Write<T> withoutSharding() {
      return new Write<>(inner.withoutSharding());
    }

    /** See {@link TypedWrite#withWindowedWrites}. */
    public Write<T> withWindowedWrites() {
      return new Write<>(inner.withWindowedWrites());
    }

    /** See {@link TypedWrite#withCodec}. */
    public Write<T> withCodec(CodecFactory codec) {
      return new Write<>(inner.withCodec(codec));
    }

    /** See {@link TypedWrite#withDatumWriterFactory}. */
    public Write<T> withDatumWriterFactory(AvroSink.DatumWriterFactory<T> datumWriterFactory) {
      return new Write<>(inner.withDatumWriterFactory(datumWriterFactory));
    }

    /**
     * Specify that output filenames are wanted.
     *
     * <p>The nested {@link TypedWrite}transform always has access to output filenames, however due
     * to backwards-compatibility concerns, {@link Write} cannot return them. This method simply
     * returns the inner {@link TypedWrite} transform which has {@link WriteFilesResult} as its
     * output type, allowing access to output files.
     *
     * <p>The supplied {@code DestinationT} type must be: the same as that supplied in {@link
     * #to(DynamicAvroDestinations)} if that method was used, or {@code Void} otherwise.
     */
    public <DestinationT> TypedWrite<T, DestinationT, T> withOutputFilenames() {
      return (TypedWrite) inner;
    }

    /** See {@link TypedWrite#withMetadata} . */
    public Write<T> withMetadata(Map<String, Object> metadata) {
      return new Write<>(inner.withMetadata(metadata));
    }

    @Override
    public PDone expand(PCollection<T> input) {
      input.apply(inner);
      return PDone.in(input.getPipeline());
    }

    @Override
    public void populateDisplayData(DisplayData.Builder builder) {
      inner.populateDisplayData(builder);
    }
  }

  /**
   * Returns a {@link DynamicAvroDestinations} that always returns the same {@link FilenamePolicy},
   * schema, metadata, and codec.
   */
  public static <UserT, OutputT> DynamicAvroDestinations<UserT, Void, OutputT> constantDestinations(
      FilenamePolicy filenamePolicy, Schema schema, Map<String, Object> metadata, CodecFactory codec,
      SerializableFunction<UserT, OutputT> formatFunction) {
    return constantDestinations(filenamePolicy, schema, metadata, codec, formatFunction, null);
  }

  /**
   * Returns a {@link DynamicAvroDestinations} that always returns the same {@link FilenamePolicy},
   * schema, metadata, and codec.
   */
  public static <UserT, OutputT> DynamicAvroDestinations<UserT, Void, OutputT> constantDestinations(
      FilenamePolicy filenamePolicy, Schema schema, Map<String, Object> metadata, CodecFactory codec,
      SerializableFunction<UserT, OutputT> formatFunction,
      AvroSink.@Nullable DatumWriterFactory<OutputT> datumWriterFactory) {
    return new ConstantAvroDestination<>(filenamePolicy, schema, metadata, codec, formatFunction, datumWriterFactory);
  }
  /////////////////////////////////////////////////////////////////////////////

  /**
   * Formats an element of a user type into a record with the given schema.
   *
   * @deprecated Users can achieve the same by providing this transform in a {@link
   *     org.apache.beam.sdk.transforms.ParDo} before using write in AvroIO {@link #write(Class)}.
   */
  @Deprecated
  public interface RecordFormatter<ElementT> extends Serializable {
    GenericRecord formatRecord(ElementT element, Schema schema);
  }

  /**
   * A {@link Sink} for use with {@link FileIO#write} and {@link FileIO#writeDynamic}, writing
   * elements of the given generated class, like {@link #write(Class)}.
   */
  public static <ElementT> Sink<ElementT> sink(final Class<ElementT> clazz) {
    return new AutoValue_AvroIO_Sink.Builder<ElementT>().setJsonSchema(ReflectData.get().getSchema(clazz).toString())
        .setMetadata(ImmutableMap.of())
        .setCodec(TypedWrite.DEFAULT_SERIALIZABLE_CODEC)
        .build();
  }

  /**
   * A {@link Sink} for use with {@link FileIO#write} and {@link FileIO#writeDynamic}, writing
   * elements with a given (common) schema, like {@link #writeGenericRecords(Schema)}.
   */
  @Experimental(Kind.SOURCE_SINK)
  public static <ElementT extends IndexedRecord> Sink<ElementT> sink(Schema schema) {
    return sink(schema.toString());
  }

  /**
   * A {@link Sink} for use with {@link FileIO#write} and {@link FileIO#writeDynamic}, writing
   * elements with a given (common) schema, like {@link #writeGenericRecords(String)}.
   */
  @Experimental(Kind.SOURCE_SINK)
  public static <ElementT extends IndexedRecord> Sink<ElementT> sink(String jsonSchema) {
    return new AutoValue_AvroIO_Sink.Builder<ElementT>().setJsonSchema(jsonSchema)
        .setMetadata(ImmutableMap.of())
        .setCodec(TypedWrite.DEFAULT_SERIALIZABLE_CODEC)
        .build();
  }

  /**
   * A {@link Sink} for use with {@link FileIO#write} and {@link FileIO#writeDynamic}, writing
   * elements by converting each one to a {@link GenericRecord} with a given (common) schema, like
   * {@link #writeCustomTypeToGenericRecords()}.
   *
   * @deprecated RecordFormatter will be removed in future versions.
   */
  @Deprecated
  public static <ElementT> Sink<ElementT> sinkViaGenericRecords(Schema schema, RecordFormatter<ElementT> formatter) {
    return new AutoValue_AvroIO_Sink.Builder<ElementT>().setRecordFormatter(formatter)
        .setJsonSchema(schema.toString())
        .setMetadata(ImmutableMap.of())
        .setCodec(TypedWrite.DEFAULT_SERIALIZABLE_CODEC)
        .build();
  }

  /** Implementation of {@link #sink} and {@link #sinkViaGenericRecords}. */
  @AutoValue
  public abstract static class Sink<ElementT> implements FileIO.Sink<ElementT> {
    /** @deprecated RecordFormatter will be removed in future versions. */
    @Deprecated
    abstract @Nullable RecordFormatter<ElementT> getRecordFormatter();

    abstract @Nullable String getJsonSchema();

    abstract Map<String, Object> getMetadata();

    abstract SerializableAvroCodecFactory getCodec();

    abstract Builder<ElementT> toBuilder();

    @AutoValue.Builder
    abstract static class Builder<ElementT> {
      /** @deprecated RecordFormatter will be removed in future versions. */
      @Deprecated
      abstract Builder<ElementT> setRecordFormatter(RecordFormatter<ElementT> formatter);

      abstract Builder<ElementT> setJsonSchema(String jsonSchema);

      abstract Builder<ElementT> setMetadata(Map<String, Object> metadata);

      abstract Builder<ElementT> setCodec(SerializableAvroCodecFactory codec);

      abstract Sink<ElementT> build();
    }

    /** Specifies to put the given metadata into each generated file. By default, empty. */
    public Sink<ElementT> withMetadata(Map<String, Object> metadata) {
      return toBuilder().setMetadata(metadata).build();
    }

    /**
     * Specifies to use the given {@link CodecFactory} for each generated file. By default, {@code
     * CodecFactory.snappyCodec()}.
     */
    public Sink<ElementT> withCodec(CodecFactory codec) {
      return toBuilder().setCodec(new SerializableAvroCodecFactory(codec)).build();
    }

    private transient @Nullable Schema schema;
    private transient @Nullable DataFileWriter<ElementT> reflectWriter;
    private transient @Nullable DataFileWriter<GenericRecord> genericWriter;

    @Override
    public void open(WritableByteChannel channel) throws IOException {
      this.schema = new Schema.Parser().parse(getJsonSchema());
      DataFileWriter<?> writer;
      if (getRecordFormatter() == null) {
        writer = reflectWriter = new DataFileWriter<>(new ReflectDatumWriter<>(schema));
      } else {
        writer = genericWriter = new DataFileWriter<>(new GenericDatumWriter<>(schema));
      }
      writer.setCodec(getCodec().getCodec());
      for (Map.Entry<String, Object> entry : getMetadata().entrySet()) {
        Object v = entry.getValue();
        if (v instanceof String) {
          writer.setMeta(entry.getKey(), (String) v);
        } else if (v instanceof Long) {
          writer.setMeta(entry.getKey(), (Long) v);
        } else if (v instanceof byte[]) {
          writer.setMeta(entry.getKey(), (byte[]) v);
        } else {
          throw new IllegalStateException(
              "Metadata value type must be one of String, Long, or byte[]. Found " + v.getClass().getSimpleName());
        }
      }
      writer.create(schema, Channels.newOutputStream(channel));
    }

    @Override
    public void write(ElementT element) throws IOException {
      if (getRecordFormatter() == null) {
        reflectWriter.append(element);
      } else {
        genericWriter.append(getRecordFormatter().formatRecord(element, schema));
      }
    }

    @Override
    public void flush() throws IOException {
      MoreObjects.firstNonNull(reflectWriter, genericWriter).flush();
    }
  }

  /** Disallow construction of utility class. */
  private AvroIO() {
  }
}<|MERGE_RESOLUTION|>--- conflicted
+++ resolved
@@ -683,16 +683,10 @@
      * <p>This works only in runners supporting splittable {@link
      * org.apache.beam.sdk.transforms.DoFn}.
      */
-<<<<<<< HEAD
-    @Experimental(Kind.SPLITTABLE_DO_FN)
-    public Read<T> watchForNewFiles(Duration pollInterval, TerminationCondition<String, ?> terminationCondition) {
-      return withMatchConfiguration(getMatchConfiguration().continuously(pollInterval, terminationCondition));
-=======
     public Read<T> watchForNewFiles(
         Duration pollInterval, TerminationCondition<String, ?> terminationCondition) {
       return withMatchConfiguration(
           getMatchConfiguration().continuously(pollInterval, terminationCondition));
->>>>>>> f2d2e17f
     }
 
     /**
@@ -882,16 +876,10 @@
     }
 
     /** Like {@link Read#watchForNewFiles}. */
-<<<<<<< HEAD
-    @Experimental(Kind.SPLITTABLE_DO_FN)
-    public ReadAll<T> watchForNewFiles(Duration pollInterval, TerminationCondition<String, ?> terminationCondition) {
-      return withMatchConfiguration(getMatchConfiguration().continuously(pollInterval, terminationCondition));
-=======
     public ReadAll<T> watchForNewFiles(
         Duration pollInterval, TerminationCondition<String, ?> terminationCondition) {
       return withMatchConfiguration(
           getMatchConfiguration().continuously(pollInterval, terminationCondition));
->>>>>>> f2d2e17f
     }
 
     @VisibleForTesting
@@ -1006,16 +994,10 @@
     }
 
     /** Like {@link Read#watchForNewFiles}. */
-<<<<<<< HEAD
-    @Experimental(Kind.SPLITTABLE_DO_FN)
-    public Parse<T> watchForNewFiles(Duration pollInterval, TerminationCondition<String, ?> terminationCondition) {
-      return withMatchConfiguration(getMatchConfiguration().continuously(pollInterval, terminationCondition));
-=======
     public Parse<T> watchForNewFiles(
         Duration pollInterval, TerminationCondition<String, ?> terminationCondition) {
       return withMatchConfiguration(
           getMatchConfiguration().continuously(pollInterval, terminationCondition));
->>>>>>> f2d2e17f
     }
 
     /** Sets a coder for the result of the parse function. */
@@ -1177,16 +1159,10 @@
     }
 
     /** Like {@link Read#watchForNewFiles}. */
-<<<<<<< HEAD
-    @Experimental(Kind.SPLITTABLE_DO_FN)
-    public ParseAll<T> watchForNewFiles(Duration pollInterval, TerminationCondition<String, ?> terminationCondition) {
-      return withMatchConfiguration(getMatchConfiguration().continuously(pollInterval, terminationCondition));
-=======
     public ParseAll<T> watchForNewFiles(
         Duration pollInterval, TerminationCondition<String, ?> terminationCondition) {
       return withMatchConfiguration(
           getMatchConfiguration().continuously(pollInterval, terminationCondition));
->>>>>>> f2d2e17f
     }
 
     /** Specifies the coder for the result of the {@code parseFn}. */

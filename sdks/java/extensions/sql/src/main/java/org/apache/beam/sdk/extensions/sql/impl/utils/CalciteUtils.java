/*
 * Licensed to the Apache Software Foundation (ASF) under one
 * or more contributor license agreements.  See the NOTICE file
 * distributed with this work for additional information
 * regarding copyright ownership.  The ASF licenses this file
 * to you under the Apache License, Version 2.0 (the
 * "License"); you may not use this file except in compliance
 * with the License.  You may obtain a copy of the License at
 *
 *     http://www.apache.org/licenses/LICENSE-2.0
 *
 * Unless required by applicable law or agreed to in writing, software
 * distributed under the License is distributed on an "AS IS" BASIS,
 * WITHOUT WARRANTIES OR CONDITIONS OF ANY KIND, either express or implied.
 * See the License for the specific language governing permissions and
 * limitations under the License.
 */
package org.apache.beam.sdk.extensions.sql.impl.utils;

import java.lang.reflect.Type;
import java.util.Date;
import java.util.Map;
import java.util.stream.IntStream;
<<<<<<< HEAD
import org.apache.beam.sdk.schemas.LogicalTypes;
import org.apache.beam.sdk.schemas.LogicalTypes.PassThroughLogicalType;
=======
>>>>>>> d976ddc5
import org.apache.beam.sdk.schemas.Schema;
import org.apache.beam.sdk.schemas.Schema.FieldType;
import org.apache.beam.sdk.schemas.Schema.TypeName;
import org.apache.beam.sdk.schemas.logicaltypes.PassThroughLogicalType;
import org.apache.beam.vendor.calcite.v1_20_0.com.google.common.collect.BiMap;
import org.apache.beam.vendor.calcite.v1_20_0.com.google.common.collect.ImmutableBiMap;
import org.apache.beam.vendor.calcite.v1_20_0.com.google.common.collect.ImmutableMap;
import org.apache.beam.vendor.calcite.v1_20_0.org.apache.calcite.avatica.util.ByteString;
import org.apache.beam.vendor.calcite.v1_20_0.org.apache.calcite.rel.type.RelDataType;
import org.apache.beam.vendor.calcite.v1_20_0.org.apache.calcite.rel.type.RelDataTypeFactory;
import org.apache.beam.vendor.calcite.v1_20_0.org.apache.calcite.rel.type.RelDataTypeField;
import org.apache.beam.vendor.calcite.v1_20_0.org.apache.calcite.sql.type.SqlTypeName;
import org.joda.time.Instant;
import org.joda.time.base.AbstractInstant;

/** Utility methods for Calcite related operations. */
public class CalciteUtils {
  private static final long UNLIMITED_ARRAY_SIZE = -1L;

  // SQL has schema types that do not directly correspond to Beam Schema types. We define
  // LogicalTypes to represent each of these types.

  /** A LogicalType corresponding to DATE. */
  public static class DateType extends PassThroughLogicalType<Instant> {
    public static final String IDENTIFIER = "SqlDateType";

    public DateType() {
      super(IDENTIFIER, FieldType.STRING, "", FieldType.DATETIME);
    }
  }

  /** A LogicalType corresponding to TIME. */
  public static class TimeType extends PassThroughLogicalType<Instant> {
    public static final String IDENTIFIER = "SqlTimeType";

    public TimeType() {
      super(IDENTIFIER, FieldType.STRING, "", FieldType.DATETIME);
    }
  }

  /** A LogicalType corresponding to TIME_WITH_LOCAL_TIME_ZONE. */
  public static class TimeWithLocalTzType extends PassThroughLogicalType<Instant> {
    public static final String IDENTIFIER = "SqlTimeWithLocalTzType";

    public TimeWithLocalTzType() {
      super(IDENTIFIER, FieldType.STRING, "", FieldType.DATETIME);
    }
  }

  /** A LogicalType corresponding to TIMESTAMP_WITH_LOCAL_TIME_ZONE. */
  public static class TimestampWithLocalTzType extends PassThroughLogicalType<Instant> {
    public static final String IDENTIFIER = "SqlTimestampWithLocalTzType";

    public TimestampWithLocalTzType() {
      super(IDENTIFIER, FieldType.STRING, "", FieldType.DATETIME);
    }
  }

  /** A LogicalType corresponding to CHAR. */
  public static class CharType extends PassThroughLogicalType<String> {
    public static final String IDENTIFIER = "SqlCharType";

    public CharType() {
      super(IDENTIFIER, FieldType.STRING, "", FieldType.STRING);
    }
  }

  /** Returns true if the type is any of the various date time types. */
  public static boolean isDateTimeType(FieldType fieldType) {
    if (fieldType.getTypeName() == TypeName.DATETIME) {
      return true;
    }

    if (fieldType.getTypeName().isLogicalType()) {
      String logicalId = fieldType.getLogicalType().getIdentifier();
      return logicalId.equals(DateType.IDENTIFIER)
          || logicalId.equals(TimeType.IDENTIFIER)
          || logicalId.equals(TimeWithLocalTzType.IDENTIFIER)
          || logicalId.equals(TimestampWithLocalTzType.IDENTIFIER);
    }
    return false;
  }

  public static boolean isStringType(FieldType fieldType) {
    if (fieldType.getTypeName() == TypeName.STRING) {
      return true;
    }

    if (fieldType.getTypeName().isLogicalType()) {
      String logicalId = fieldType.getLogicalType().getIdentifier();
      return logicalId.equals(CharType.IDENTIFIER);
    }
    return false;
  }

  // The list of field type names used in SQL as Beam field types.
  public static final FieldType TINY_INT = FieldType.BYTE;
  public static final FieldType SMALL_INT = FieldType.INT16;
  public static final FieldType INTEGER = FieldType.INT32;
  public static final FieldType BIG_INT = FieldType.INT64;
  public static final FieldType FLOAT = FieldType.FLOAT;
  public static final FieldType DOUBLE = FieldType.DOUBLE;
  public static final FieldType DECIMAL = FieldType.DECIMAL;
  public static final FieldType BOOLEAN = FieldType.BOOLEAN;
  public static final FieldType VARBINARY = FieldType.BYTES;
  public static final FieldType VARCHAR = FieldType.STRING;
  public static final FieldType CHAR = FieldType.logicalType(new CharType());
  public static final FieldType DATE = FieldType.logicalType(new DateType());
  public static final FieldType TIME = FieldType.logicalType(new TimeType());
  public static final FieldType TIME_WITH_LOCAL_TZ =
      FieldType.logicalType(new TimeWithLocalTzType());
  public static final FieldType TIMESTAMP = FieldType.DATETIME;
  public static final FieldType TIMESTAMP_WITH_LOCAL_TZ =
      FieldType.logicalType(new TimestampWithLocalTzType());

  private static final BiMap<FieldType, SqlTypeName> BEAM_TO_CALCITE_TYPE_MAPPING =
      ImmutableBiMap.<FieldType, SqlTypeName>builder()
          .put(TINY_INT, SqlTypeName.TINYINT)
          .put(SMALL_INT, SqlTypeName.SMALLINT)
          .put(INTEGER, SqlTypeName.INTEGER)
          .put(BIG_INT, SqlTypeName.BIGINT)
          .put(FLOAT, SqlTypeName.FLOAT)
          .put(DOUBLE, SqlTypeName.DOUBLE)
          .put(DECIMAL, SqlTypeName.DECIMAL)
          .put(BOOLEAN, SqlTypeName.BOOLEAN)
          .put(VARBINARY, SqlTypeName.VARBINARY)
          .put(VARCHAR, SqlTypeName.VARCHAR)
          .put(CHAR, SqlTypeName.CHAR)
          .put(DATE, SqlTypeName.DATE)
          .put(TIME, SqlTypeName.TIME)
          .put(TIME_WITH_LOCAL_TZ, SqlTypeName.TIME_WITH_LOCAL_TIME_ZONE)
          .put(TIMESTAMP, SqlTypeName.TIMESTAMP)
          .put(TIMESTAMP_WITH_LOCAL_TZ, SqlTypeName.TIMESTAMP_WITH_LOCAL_TIME_ZONE)
          .build();

  private static final ImmutableMap<SqlTypeName, FieldType> CALCITE_TO_BEAM_TYPE_MAPPING =
      ImmutableMap.<SqlTypeName, FieldType>builder()
          .put(SqlTypeName.TINYINT, TINY_INT)
          .put(SqlTypeName.SMALLINT, SMALL_INT)
          .put(SqlTypeName.INTEGER, INTEGER)
          .put(SqlTypeName.BIGINT, BIG_INT)
          .put(SqlTypeName.FLOAT, FLOAT)
          .put(SqlTypeName.DOUBLE, DOUBLE)
          .put(SqlTypeName.DECIMAL, DECIMAL)
          .put(SqlTypeName.BOOLEAN, BOOLEAN)
          .put(SqlTypeName.VARBINARY, VARBINARY)
          .put(SqlTypeName.BINARY, VARBINARY)
          .put(SqlTypeName.VARCHAR, VARCHAR)
          .put(SqlTypeName.CHAR, CHAR)
          .put(SqlTypeName.DATE, DATE)
          .put(SqlTypeName.TIME, TIME)
          .put(SqlTypeName.TIME_WITH_LOCAL_TIME_ZONE, TIME_WITH_LOCAL_TZ)
          .put(SqlTypeName.TIMESTAMP, TIMESTAMP)
          .put(SqlTypeName.TIMESTAMP_WITH_LOCAL_TIME_ZONE, TIMESTAMP_WITH_LOCAL_TZ)
          .build();

  // Since there are multiple Calcite type that correspond to a single Beam type, this is the
  // default mapping.
  private static final Map<FieldType, SqlTypeName> BEAM_TO_CALCITE_DEFAULT_MAPPING =
      ImmutableMap.of(
          FieldType.DATETIME, SqlTypeName.TIMESTAMP,
          FieldType.STRING, SqlTypeName.VARCHAR);

  /** Generate {@link Schema} from {@code RelDataType} which is used to create table. */
  public static Schema toSchema(RelDataType tableInfo) {
    return tableInfo.getFieldList().stream().map(CalciteUtils::toField).collect(Schema.toSchema());
  }

  public static SqlTypeName toSqlTypeName(FieldType type) {
    switch (type.getTypeName()) {
      case ROW:
        return SqlTypeName.ROW;
      case ARRAY:
      case ITERABLE:
        return SqlTypeName.ARRAY;
      case MAP:
        return SqlTypeName.MAP;
      default:
        if (type.getTypeName().isLogicalType()
            && type.getLogicalType().getIdentifier().equals(LogicalTypes.FixedBytes.IDENTIFIER)) {
          return SqlTypeName.VARBINARY;
        }
        SqlTypeName typeName = BEAM_TO_CALCITE_TYPE_MAPPING.get(type.withNullable(false));
        if (typeName != null) {
          return typeName;
        } else {
          // This will happen e.g. if looking up a STRING type, and metadata isn't set to say which
          // type of SQL string we want. In this case, use the default mapping.
          return BEAM_TO_CALCITE_DEFAULT_MAPPING.get(type);
        }
    }
  }

  public static FieldType toFieldType(SqlTypeName sqlTypeName) {
    switch (sqlTypeName) {
      case MAP:
      case MULTISET:
      case ARRAY:
      case ROW:
        throw new IllegalArgumentException(
            String.format(
                "%s is a type constructor that takes parameters, not a type,"
                    + "so it cannot be converted to a %s",
                sqlTypeName, Schema.FieldType.class.getSimpleName()));
      default:
        return CALCITE_TO_BEAM_TYPE_MAPPING.get(sqlTypeName);
    }
  }

  public static Schema.Field toField(RelDataTypeField calciteField) {
    return toField(calciteField.getName(), calciteField.getType());
  }

  public static Schema.Field toField(String name, RelDataType calciteType) {
    return Schema.Field.of(name, toFieldType(calciteType)).withNullable(calciteType.isNullable());
  }

  public static FieldType toFieldType(RelDataType calciteType) {
    switch (calciteType.getSqlTypeName()) {
      case ARRAY:
      case MULTISET:
        return FieldType.array(toFieldType(calciteType.getComponentType()));
      case MAP:
        return FieldType.map(
            toFieldType(calciteType.getKeyType()), toFieldType(calciteType.getValueType()));
      case ROW:
        return FieldType.row(toSchema(calciteType));

      default:
        return toFieldType(calciteType.getSqlTypeName());
    }
  }

  /** Create an instance of {@code RelDataType} so it can be used to create a table. */
  public static RelDataType toCalciteRowType(Schema schema, RelDataTypeFactory dataTypeFactory) {
    RelDataTypeFactory.Builder builder = new RelDataTypeFactory.Builder(dataTypeFactory);

    IntStream.range(0, schema.getFieldCount())
        .forEach(
            idx ->
                builder.add(
                    schema.getField(idx).getName(), toRelDataType(dataTypeFactory, schema, idx)));
    return builder.build();
  }

  public static RelDataType toRelDataType(RelDataTypeFactory dataTypeFactory, FieldType fieldType) {
    switch (fieldType.getTypeName()) {
      case ARRAY:
      case ITERABLE:
        return dataTypeFactory.createArrayType(
            toRelDataType(dataTypeFactory, fieldType.getCollectionElementType()),
            UNLIMITED_ARRAY_SIZE);
      case MAP:
        RelDataType componentKeyType = toRelDataType(dataTypeFactory, fieldType.getMapKeyType());
        RelDataType componentValueType =
            toRelDataType(dataTypeFactory, fieldType.getMapValueType());
        return dataTypeFactory.createMapType(componentKeyType, componentValueType);
      case ROW:
        return toCalciteRowType(fieldType.getRowSchema(), dataTypeFactory);
      default:
        return dataTypeFactory.createSqlType(toSqlTypeName(fieldType));
    }
  }

  private static RelDataType toRelDataType(
      RelDataTypeFactory dataTypeFactory, Schema schema, int fieldIndex) {
    Schema.Field field = schema.getField(fieldIndex);
    RelDataType type = toRelDataType(dataTypeFactory, field.getType());

    return dataTypeFactory.createTypeWithNullability(type, field.getType().getNullable());
  }

  /**
   * SQL-Java type mapping, with specified Beam rules: <br>
   * 1. redirect {@link AbstractInstant} to {@link Date} so Calcite can recognize it.
   *
   * @param rawType
   * @return
   */
  public static RelDataType sqlTypeWithAutoCast(RelDataTypeFactory typeFactory, Type rawType) {
    // For Joda time types, return SQL type for java.util.Date.
    if (rawType instanceof Class && AbstractInstant.class.isAssignableFrom((Class<?>) rawType)) {
      return typeFactory.createJavaType(Date.class);
    } else if (rawType instanceof Class && ByteString.class.isAssignableFrom((Class<?>) rawType)) {
      return typeFactory.createJavaType(byte[].class);
    }
    return typeFactory.createJavaType((Class) rawType);
  }
}<|MERGE_RESOLUTION|>--- conflicted
+++ resolved
@@ -21,14 +21,10 @@
 import java.util.Date;
 import java.util.Map;
 import java.util.stream.IntStream;
-<<<<<<< HEAD
-import org.apache.beam.sdk.schemas.LogicalTypes;
-import org.apache.beam.sdk.schemas.LogicalTypes.PassThroughLogicalType;
-=======
->>>>>>> d976ddc5
 import org.apache.beam.sdk.schemas.Schema;
 import org.apache.beam.sdk.schemas.Schema.FieldType;
 import org.apache.beam.sdk.schemas.Schema.TypeName;
+import org.apache.beam.sdk.schemas.logicaltypes.FixedBytes;
 import org.apache.beam.sdk.schemas.logicaltypes.PassThroughLogicalType;
 import org.apache.beam.vendor.calcite.v1_20_0.com.google.common.collect.BiMap;
 import org.apache.beam.vendor.calcite.v1_20_0.com.google.common.collect.ImmutableBiMap;
@@ -205,7 +201,7 @@
         return SqlTypeName.MAP;
       default:
         if (type.getTypeName().isLogicalType()
-            && type.getLogicalType().getIdentifier().equals(LogicalTypes.FixedBytes.IDENTIFIER)) {
+            && type.getLogicalType().getIdentifier().equals(FixedBytes.IDENTIFIER)) {
           return SqlTypeName.VARBINARY;
         }
         SqlTypeName typeName = BEAM_TO_CALCITE_TYPE_MAPPING.get(type.withNullable(false));

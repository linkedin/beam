--- conflicted
+++ resolved
@@ -43,13 +43,10 @@
 import org.apache.beam.sdk.extensions.sql.impl.utils.CalciteUtils.CharType;
 import org.apache.beam.sdk.extensions.sql.impl.utils.CalciteUtils.TimeWithLocalTzType;
 import org.apache.beam.sdk.schemas.Schema;
-<<<<<<< HEAD
+import org.apache.beam.sdk.schemas.logicaltypes.DateTime;
 import org.apache.beam.sdk.schemas.logicaltypes.EnumerationType;
 import org.apache.beam.sdk.schemas.logicaltypes.FixedBytes;
-=======
-import org.apache.beam.sdk.schemas.logicaltypes.DateTime;
 import org.apache.beam.sdk.schemas.logicaltypes.SqlTypes;
->>>>>>> 738a9100
 import org.apache.beam.sdk.transforms.DoFn;
 import org.apache.beam.sdk.transforms.PTransform;
 import org.apache.beam.sdk.transforms.ParDo;
@@ -309,17 +306,14 @@
       if (rawType != null) {
         returnValue = Types.castIfNecessary(rawType, value);
       }
-<<<<<<< HEAD
     } else if ((Class) value.getType() == ByteString.class
         && toType.getTypeName() == TypeName.BYTES) {
-      return Expressions.call(value, getBytes);
-=======
+      returnValue = Expressions.call(value, getBytes);
     } else if (Types.isAssignableFrom(Iterable.class, value.getType())) {
       // Passing an Iterable into newArrayList gets interpreted to mean copying each individual
       // element. We want the
       // entire Iterable to be treated as a single element, so we cast to Object.
       returnValue = Expressions.convert_(value, Object.class);
->>>>>>> 738a9100
     }
     returnValue =
         Expressions.condition(
@@ -407,17 +401,6 @@
             .put(TypeName.ROW, Row.class)
             .build();
 
-<<<<<<< HEAD
-    private static final Map<String, String> LOGICAL_TYPE_GETTER_MAP =
-        ImmutableMap.<String, String>builder()
-            .put(DateType.IDENTIFIER, "getDateTime")
-            .put(TimeType.IDENTIFIER, "getDateTime")
-            .put(TimeWithLocalTzType.IDENTIFIER, "getDateTime")
-            .put(TimestampWithLocalTzType.IDENTIFIER, "getDateTime")
-            .put(CharType.IDENTIFIER, "getString")
-            .put(FixedBytes.IDENTIFIER, "getBytes")
-            .put(EnumerationType.IDENTIFIER, "getInt32")
-=======
     private static final Map<String, Class> LOGICAL_TYPE_TO_BASE_TYPE_MAP =
         ImmutableMap.<String, Class>builder()
             .put(SqlTypes.DATE.getIdentifier(), Long.class)
@@ -425,7 +408,8 @@
             .put(TimeWithLocalTzType.IDENTIFIER, ReadableInstant.class)
             .put(SqlTypes.DATETIME.getIdentifier(), Row.class)
             .put(CharType.IDENTIFIER, String.class)
->>>>>>> 738a9100
+            .put(FixedBytes.IDENTIFIER, byte[].class)
+            .put(EnumerationType.IDENTIFIER, Integer.class)
             .build();
 
     private final Expression input;
@@ -448,16 +432,10 @@
       }
 
       final Expression expression = list.append(list.newName("current"), input);
-<<<<<<< HEAD
       // LinkedIn: no need to check storage type here.
-=======
-
->>>>>>> 738a9100
       FieldType fromType = schema.getField(index).getType();
       Class convertTo = null;
-      if (storageType == Object.class) {
-        convertTo = Object.class;
-      } else if (fromType.getTypeName().isLogicalType()) {
+      if (fromType.getTypeName().isLogicalType()) {
         convertTo = LOGICAL_TYPE_TO_BASE_TYPE_MAP.get(fromType.getLogicalType().getIdentifier());
       } else {
         convertTo = TYPE_CONVERSION_MAP.get(fromType.getTypeName());
@@ -480,34 +458,6 @@
     private static Expression value(Expression value, Schema.FieldType type) {
       if (type.getTypeName().isLogicalType()) {
         String logicalId = type.getLogicalType().getIdentifier();
-<<<<<<< HEAD
-        if (logicalId.equals(TimeType.IDENTIFIER)) {
-          Expression millisField = Expressions.call(value, "getMillis");
-          return nullOr(value, Expressions.convert_(millisField, int.class));
-        } else if (logicalId.equals(DateType.IDENTIFIER)) {
-          Expression millisField = Expressions.call(value, "getMillis");
-          value =
-              nullOr(
-                  value,
-                  Expressions.convert_(
-                      Expressions.divide(millisField, Expressions.constant(MILLIS_PER_DAY)),
-                      int.class));
-        } else if (logicalId.equals(FixedBytes.IDENTIFIER)) {
-          return nullOr(
-              value,
-              Expressions.new_(ByteString.class, Types.castIfNecessary(byte[].class, value)));
-        } else if (logicalId.equals(EnumerationType.IDENTIFIER)) {
-          EnumerationType enumerationType = (EnumerationType) type.getLogicalType();
-          value =
-              nullOr(
-                  value,
-                  Expressions.call(
-                      Expressions.constant(enumerationType.getValues()),
-                      "get",
-                      Types.castIfNecessary(int.class, value)));
-          return value;
-        } else if (!logicalId.equals(CharType.IDENTIFIER)) {
-=======
         if (SqlTypes.TIME.getIdentifier().equals(logicalId)) {
           return nullOr(
               value, Expressions.divide(value, Expressions.constant(NANOS_PER_MILLISECOND)));
@@ -523,8 +473,21 @@
                   Expressions.multiply(dateValue, Expressions.constant(MILLIS_PER_DAY)),
                   Expressions.divide(timeValue, Expressions.constant(NANOS_PER_MILLISECOND)));
           return nullOr(value, returnValue);
+        } else if (FixedBytes.IDENTIFIER.equals(logicalId)) {
+          return nullOr(
+              value,
+              Expressions.new_(ByteString.class, Types.castIfNecessary(byte[].class, value)));
+        } else if (EnumerationType.IDENTIFIER.equals(logicalId)) {
+          EnumerationType enumerationType = (EnumerationType) type.getLogicalType();
+          value =
+              nullOr(
+                  value,
+                  Expressions.call(
+                      Expressions.constant(enumerationType.getValues()),
+                      "get",
+                      Types.castIfNecessary(int.class, value)));
+          return value;
         } else if (!CharType.IDENTIFIER.equals(logicalId)) {
->>>>>>> 738a9100
           throw new UnsupportedOperationException(
               "Unknown LogicalType " + type.getLogicalType().getIdentifier());
         }

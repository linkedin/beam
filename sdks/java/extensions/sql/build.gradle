/*
 * Licensed to the Apache Software Foundation (ASF) under one
 * or more contributor license agreements.  See the NOTICE file
 * distributed with this work for additional information
 * regarding copyright ownership.  The ASF licenses this file
 * to you under the Apache License, Version 2.0 (the
 * License); you may not use this file except in compliance
 * with the License.  You may obtain a copy of the License at
 *
 *     http://www.apache.org/licenses/LICENSE-2.0
 *
 * Unless required by applicable law or agreed to in writing, software
 * distributed under the License is distributed on an AS IS BASIS,
 * WITHOUT WARRANTIES OR CONDITIONS OF ANY KIND, either express or implied.
 * See the License for the specific language governing permissions and
 * limitations under the License.
 */

import groovy.json.JsonOutput
import java.util.stream.Collectors

plugins {
  id 'org.apache.beam.module'
  id 'ca.coglinc.javacc'
}
applyJavaNature(
<<<<<<< HEAD
  enableChecker: false,
  automaticModuleName: 'org.apache.beam.sdk.extensions.sql',
  // javacc generated code produces lint warnings
  disableLintWarnings: ['dep-ann', 'rawtypes'])
applyGrpcNature()
=======
  generatedClassPatterns: [
    /^org\.apache\.beam\.sdk\.extensions\.sql\.impl\.parser\.impl.*/,
  ],
  automaticModuleName: 'org.apache.beam.sdk.extensions.sql',
  // javacc generated code produces lint warnings
  disableLintWarnings: ['dep-ann', 'rawtypes'],
)
>>>>>>> b10590cc

description = "Apache Beam :: SDKs :: Java :: Extensions :: SQL"
ext.summary = "Beam SQL provides a new interface to generate a Beam pipeline from SQL statement"

configurations {
  // Create an fmppTask configuration representing the dependencies
  // required to define and execute the Ant FMPP task.
  // TODO: Migrate to a FMPP plugin once one exists
  fmppTask
  fmppTemplates
}

def hadoopVersions = [
    "285": "2.8.5",
    "292": "2.9.2",
    "2101": "2.10.1",
    "321": "3.2.1",
]

hadoopVersions.each {kv -> configurations.create("hadoopVersion$kv.key")}

dependencies {
  javacc "net.java.dev.javacc:javacc:4.0"
  fmppTask "com.googlecode.fmpp-maven-plugin:fmpp-maven-plugin:1.0"
  fmppTask "org.freemarker:freemarker:2.3.31"
  fmppTemplates library.java.vendored_calcite_1_26_0
  compile project(path: ":sdks:java:core", configuration: "shadow")
  compile project(":sdks:java:extensions:join-library")
  permitUnusedDeclared project(":sdks:java:extensions:join-library") // BEAM-11761
  compile project(":sdks:java:extensions:sql:udf")
  compile project(path: ":runners:direct-java", configuration: "shadow")
  compile library.java.commons_codec
  compile library.java.commons_csv
  compile library.java.jackson_databind
  compile library.java.joda_time
  compile library.java.vendored_calcite_1_26_0
  compile "com.alibaba:fastjson:1.2.69"
  compile "org.codehaus.janino:janino:3.0.11"
  compile "org.codehaus.janino:commons-compiler:3.0.11"
  compile library.java.jackson_core
  compile library.java.mongo_java_driver
  compile library.java.slf4j_api
  compile library.java.joda_time
  compile library.java.vendored_guava_26_0_jre
  provided project(":sdks:java:io:kafka")
  provided project(":sdks:java:io:google-cloud-platform")
  compile project(":sdks:java:io:mongodb")
  compile library.java.avro
  provided project(":sdks:java:io:parquet")
  provided library.java.jackson_dataformat_xml
  provided library.java.hadoop_client
  provided library.java.kafka_clients
  testCompile library.java.vendored_calcite_1_26_0
  testCompile library.java.vendored_guava_26_0_jre
  testCompile library.java.junit
  testCompile library.java.quickcheck_core
  testCompile library.java.testcontainers_kafka
  testCompile library.java.google_cloud_bigtable_emulator
  testCompile project(path: ":sdks:java:io:mongodb", configuration: "testRuntime")
  testCompile project(path: ":sdks:java:io:thrift", configuration: "testRuntime")
  testCompile project(path: ":sdks:java:extensions:protobuf", configuration: "testRuntime")
  testCompileOnly project(":sdks:java:extensions:sql:udf-test-provider")
  testRuntimeClasspath library.java.slf4j_jdk14
  hadoopVersions.each {kv ->
    "hadoopVersion$kv.key" "org.apache.hadoop:hadoop-client:$kv.value"
  }
}

hadoopVersions.each {kv ->
  configurations."hadoopVersion$kv.key" {
    resolutionStrategy {
      force "org.apache.hadoop:hadoop-client:$kv.value"
    }
  }
}

// Copy Calcite templates and our own template into the build directory
// so we have one location for the FMPP task to parse.
task copyFmppTemplatesFromSrc(type: Copy) {
  from "src/main/codegen"
  into "${project.buildDir}/templates-fmpp/codegen"
}
task copyFmppTemplatesFromCalciteCore(type: Copy) {
  dependsOn configurations.fmppTemplates
  File calciteCoreJar = files(configurations.fmppTemplates.files).filter {
    it.name.startsWith("beam-vendor-calcite")
  }.singleFile
  from zipTree(calciteCoreJar)
  include "**/Parser.jj"
  into "${project.buildDir}/templates-fmpp"
  filter{
    line ->
      line.replace('import org.apache.calcite.', 'import org.apache.beam.vendor.calcite.v1_26_0.org.apache.calcite.')
  }
  filter{
    line ->
      line.replace('import static org.apache.calcite.', 'import static org.apache.beam.vendor.calcite.v1_26_0.org.apache.calcite.')
  }
}

// Generate the FMPP sources from the FMPP templates.
def generateFmppOutputDir = "${project.buildDir}/generated/fmpp"
task generateFmppSources {
  dependsOn configurations.fmppTask
  dependsOn copyFmppTemplatesFromSrc
  dependsOn copyFmppTemplatesFromCalciteCore
  doLast {
    ant.taskdef(name: "fmpp", classname: "fmpp.tools.AntTask", classpath: configurations.fmppTask.asPath)
    ant.fmpp(configuration: "src/main/codegen/config.fmpp", sourceRoot: "${project.buildDir}/templates-fmpp/codegen/templates", outputRoot: generateFmppOutputDir)
  }
}

// Match the output directory for generated code with the package, to be more tool-friendly
def generateFmppJavaccRoot = "${generateFmppOutputDir}/javacc"
def generatedJavaccSourceDir = "${project.buildDir}/generated/javacc"
def generatedJavaccPackageDir = "${generatedJavaccSourceDir}/org/apache/beam/sdk/extensions/sql/impl/parser/impl"
compileJavacc {
  dependsOn generateFmppSources
  inputDirectory = file(generateFmppJavaccRoot)
  outputDirectory = file(generatedJavaccPackageDir)
  arguments = [static: "false", lookahead: "2"]
}

// Help IntelliJ find the fmpp bits
idea {
  module {
    sourceDirs += file(generateFmppOutputDir)
    generatedSourceDirs += file(generateFmppOutputDir)

    sourceDirs += file(generatedJavaccSourceDir)
    generatedSourceDirs += file(generatedJavaccSourceDir)
  }
}

// Run basic SQL example
task runBasicExample(type: JavaExec) {
  description = "Run basic SQL example"
  main = "org.apache.beam.sdk.extensions.sql.example.BeamSqlExample"
  classpath = sourceSets.main.runtimeClasspath
  args = ["--runner=DirectRunner"]
}

// Run SQL example on POJO inputs
task runPojoExample(type: JavaExec) {
  description = "Run SQL example for PCollections of POJOs"
  main = "org.apache.beam.sdk.extensions.sql.example.BeamSqlPojoExample"
  classpath = sourceSets.main.runtimeClasspath
  args = ["--runner=DirectRunner"]
}

task integrationTest(type: Test) {
  def gcpProject = project.findProperty('gcpProject') ?: 'apache-beam-testing'
  def gcsTempRoot = project.findProperty('gcsTempRoot') ?: 'gs://temp-storage-for-end-to-end-tests/'

  // Disable Gradle cache (it should not be used because the IT's won't run).
  outputs.upToDateWhen { false }

  def pipelineOptions = [
          "--project=${gcpProject}",
          "--tempLocation=${gcsTempRoot}",
          "--blockOnRun=false"]

  systemProperty "beamTestPipelineOptions", JsonOutput.toJson(pipelineOptions)

  include '**/*IT.class'

  maxParallelForks 4
  classpath = project(":sdks:java:extensions:sql")
          .sourceSets
          .test
          .runtimeClasspath
  testClassesDirs = files(project(":sdks:java:extensions:sql").sourceSets.test.output.classesDirs)
  useJUnit { }
}

task postCommit {
  group = "Verification"
  description = "Various integration tests"
  dependsOn integrationTest
}

task emptyJar(type: Jar) {
  archiveBaseName = "${project.archivesBaseName}-empty-jar"
  from fileTree(dir: getTemporaryDir().createNewFile().toString())
}

task hadoopVersionsTest(group: "Verification") {
  description = "Runs SQL tests with different Hadoop versions"
  def taskNames = hadoopVersions.keySet().stream()
      .map{num -> "hadoopVersion${num}Test"}
      .collect(Collectors.toList())
  dependsOn taskNames
}

hadoopVersions.each { kv ->
  task "hadoopVersion${kv.key}Test"(type: Test, group: "Verification") {
    description = "Runs SQL tests with Hadoop version $kv.value"
    classpath = configurations."hadoopVersion$kv.key" + sourceSets.test.runtimeClasspath
    include '**/*Test.class'
    dependsOn emptyJar
    // Pass jars used by Java UDF tests via system properties.
    evaluationDependsOn(":sdks:java:extensions:sql:udf-test-provider") // Needed to resolve jarPath.
    systemProperty "beam.sql.udf.test.jar_path", project(":sdks:java:extensions:sql:udf-test-provider").jarPath
    systemProperty "beam.sql.udf.test.empty_jar_path", emptyJar.archivePath
  }
}

test {
  dependsOn emptyJar
  // Pass jars used by Java UDF tests via system properties.
  evaluationDependsOn(":sdks:java:extensions:sql:udf-test-provider") // Needed to resolve jarPath.
  systemProperty "beam.sql.udf.test.jar_path", project(":sdks:java:extensions:sql:udf-test-provider").jarPath
  systemProperty "beam.sql.udf.test.empty_jar_path", emptyJar.archivePath
}<|MERGE_RESOLUTION|>--- conflicted
+++ resolved
@@ -24,13 +24,6 @@
   id 'ca.coglinc.javacc'
 }
 applyJavaNature(
-<<<<<<< HEAD
-  enableChecker: false,
-  automaticModuleName: 'org.apache.beam.sdk.extensions.sql',
-  // javacc generated code produces lint warnings
-  disableLintWarnings: ['dep-ann', 'rawtypes'])
-applyGrpcNature()
-=======
   generatedClassPatterns: [
     /^org\.apache\.beam\.sdk\.extensions\.sql\.impl\.parser\.impl.*/,
   ],
@@ -38,7 +31,6 @@
   // javacc generated code produces lint warnings
   disableLintWarnings: ['dep-ann', 'rawtypes'],
 )
->>>>>>> b10590cc
 
 description = "Apache Beam :: SDKs :: Java :: Extensions :: SQL"
 ext.summary = "Beam SQL provides a new interface to generate a Beam pipeline from SQL statement"

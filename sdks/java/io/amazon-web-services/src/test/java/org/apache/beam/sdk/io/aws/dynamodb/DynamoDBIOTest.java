/*
 * Licensed to the Apache Software Foundation (ASF) under one
 * or more contributor license agreements.  See the NOTICE file
 * distributed with this work for additional information
 * regarding copyright ownership.  The ASF licenses this file
 * to you under the Apache License, Version 2.0 (the
 * "License"); you may not use this file except in compliance
 * with the License.  You may obtain a copy of the License at
 *
 *     http://www.apache.org/licenses/LICENSE-2.0
 *
 * Unless required by applicable law or agreed to in writing, software
 * distributed under the License is distributed on an "AS IS" BASIS,
 * WITHOUT WARRANTIES OR CONDITIONS OF ANY KIND, either express or implied.
 * See the License for the specific language governing permissions and
 * limitations under the License.
 */
package org.apache.beam.sdk.io.aws.dynamodb;

import static org.junit.Assert.assertEquals;
import static org.junit.Assert.fail;

import com.amazonaws.services.dynamodbv2.AmazonDynamoDB;
import com.amazonaws.services.dynamodbv2.model.AmazonDynamoDBException;
import com.amazonaws.services.dynamodbv2.model.AttributeValue;
import com.amazonaws.services.dynamodbv2.model.BatchWriteItemRequest;
import com.amazonaws.services.dynamodbv2.model.ScanRequest;
import com.amazonaws.services.dynamodbv2.model.WriteRequest;
import java.io.Serializable;
import java.util.Arrays;
import java.util.HashSet;
import java.util.List;
import java.util.Map;
import java.util.stream.Collectors;
import org.apache.beam.sdk.Pipeline;
import org.apache.beam.sdk.testing.ExpectedLogs;
import org.apache.beam.sdk.testing.PAssert;
import org.apache.beam.sdk.testing.TestPipeline;
import org.apache.beam.sdk.transforms.Count;
import org.apache.beam.sdk.transforms.Create;
import org.apache.beam.sdk.transforms.DoFn;
import org.apache.beam.sdk.transforms.ParDo;
import org.apache.beam.sdk.transforms.SerializableFunction;
import org.apache.beam.sdk.values.KV;
import org.apache.beam.sdk.values.PCollection;
import org.joda.time.Duration;
import org.junit.AfterClass;
import org.junit.BeforeClass;
import org.junit.Rule;
import org.junit.Test;
import org.junit.rules.ExpectedException;
import org.mockito.ArgumentCaptor;
import org.mockito.Mockito;

/** Test Coverage for the IO. */
<<<<<<< HEAD
@SuppressWarnings({
  "nullness" // TODO(https://issues.apache.org/jira/browse/BEAM-10402)
})
=======
>>>>>>> b10590cc
public class DynamoDBIOTest implements Serializable {
  @Rule public final transient TestPipeline pipeline = TestPipeline.create();
  @Rule public final transient ExpectedLogs expectedLogs = ExpectedLogs.none(DynamoDBIO.class);

  private static final String tableName = "TaskA";
  private static final int numOfItems = 10;

  private static List<Map<String, AttributeValue>> expected;

  @BeforeClass
  public static void setup() {
    DynamoDBIOTestHelper.startServerClient();
    DynamoDBIOTestHelper.createTestTable(tableName);
    expected = DynamoDBIOTestHelper.generateTestData(tableName, numOfItems);
  }

  @AfterClass
  public static void destroy() {
    DynamoDBIOTestHelper.stopServerClient(tableName);
  }

  // Test cases for Reader.
  @Test
  public void testReadScanResult() {
    PCollection<List<Map<String, AttributeValue>>> actual =
        pipeline.apply(
            DynamoDBIO.<List<Map<String, AttributeValue>>>read()
                .withAwsClientsProvider(
                    AwsClientsProviderMock.of(DynamoDBIOTestHelper.getDynamoDBClient()))
                .withScanRequestFn(
                    (SerializableFunction<Void, ScanRequest>)
                        input -> new ScanRequest(tableName).withTotalSegments(1))
                .items());
    PAssert.that(actual).containsInAnyOrder(expected);
    pipeline.run().waitUntilFinish();
  }

  @Test
  public void testReadScanResultWithLimit() {
    // Maximum number of records in scan result
    final int limit = 5;

    PCollection<Map<String, AttributeValue>> actual =
        pipeline
            .apply(
                DynamoDBIO.<List<Map<String, AttributeValue>>>read()
                    .withAwsClientsProvider(
                        AwsClientsProviderMock.of(DynamoDBIOTestHelper.getDynamoDBClient()))
                    .withScanRequestFn(
                        (SerializableFunction<Void, ScanRequest>)
                            input ->
                                new ScanRequest(tableName).withTotalSegments(1).withLimit(limit))
                    .items())
            .apply(ParDo.of(new IterateListDoFn()));
    PAssert.that(actual).containsInAnyOrder(expected);
    pipeline.run().waitUntilFinish();
  }

  // Test cases for Reader's arguments.
  @Test
  public void testMissingScanRequestFn() {
    thrown.expectMessage("withScanRequestFn() is required");
    pipeline.apply(
        DynamoDBIO.read()
            .withAwsClientsProvider(
                AwsClientsProviderMock.of(DynamoDBIOTestHelper.getDynamoDBClient())));
    try {
      pipeline.run().waitUntilFinish();
      fail("withScanRequestFn() is required");
    } catch (IllegalArgumentException ex) {
      assertEquals("withScanRequestFn() is required", ex.getMessage());
    }
  }

  @Test
  public void testMissingAwsClientsProvider() {
    thrown.expectMessage("withAwsClientsProvider() is required");
    pipeline.apply(
        DynamoDBIO.read()
            .withScanRequestFn(
                (SerializableFunction<Void, ScanRequest>)
                    input -> new ScanRequest(tableName).withTotalSegments(3)));
    try {
      pipeline.run().waitUntilFinish();
      fail("withAwsClientsProvider() is required");
    } catch (IllegalArgumentException ex) {
      assertEquals("withAwsClientsProvider() is required", ex.getMessage());
    }
  }

  @Test
  public void testMissingTotalSegments() {
    thrown.expectMessage("TotalSegments is required with withScanRequestFn()");
    pipeline.apply(
        DynamoDBIO.read()
            .withScanRequestFn(
                (SerializableFunction<Void, ScanRequest>) input -> new ScanRequest(tableName))
            .withAwsClientsProvider(
                AwsClientsProviderMock.of(DynamoDBIOTestHelper.getDynamoDBClient())));
    try {
      pipeline.run().waitUntilFinish();
      fail("TotalSegments is required with withScanRequestFn()");
    } catch (IllegalArgumentException ex) {
      assertEquals("TotalSegments is required with withScanRequestFn()", ex.getMessage());
    }
  }

  @Test
  public void testNegativeTotalSegments() {
    thrown.expectMessage("TotalSegments is required with withScanRequestFn() and greater zero");
    pipeline.apply(
        DynamoDBIO.read()
            .withScanRequestFn(
                (SerializableFunction<Void, ScanRequest>)
                    input -> new ScanRequest(tableName).withTotalSegments(-1))
            .withAwsClientsProvider(
                AwsClientsProviderMock.of(DynamoDBIOTestHelper.getDynamoDBClient())));
    try {
      pipeline.run().waitUntilFinish();
      fail("withTotalSegments() is expected and greater than zero");
    } catch (IllegalArgumentException ex) {
      assertEquals(
          "TotalSegments is required with withScanRequestFn() and greater zero", ex.getMessage());
    }
  }

  // Test cases for Writer.
  @Test
  public void testWriteDataToDynamo() {
    final List<WriteRequest> writeRequests = DynamoDBIOTestHelper.generateWriteRequests(numOfItems);

    final PCollection<Void> output =
        pipeline
            .apply(Create.of(writeRequests))
            .apply(
                DynamoDBIO.<WriteRequest>write()
                    .withWriteRequestMapperFn(
                        (SerializableFunction<WriteRequest, KV<String, WriteRequest>>)
                            writeRequest -> KV.of(tableName, writeRequest))
                    .withRetryConfiguration(
                        DynamoDBIO.RetryConfiguration.create(5, Duration.standardMinutes(1)))
                    .withAwsClientsProvider(
                        AwsClientsProviderMock.of(DynamoDBIOTestHelper.getDynamoDBClient())));

    final PCollection<Long> publishedResultsSize = output.apply(Count.globally());
    PAssert.that(publishedResultsSize).containsInAnyOrder(0L);

    pipeline.run().waitUntilFinish();
  }

  @Rule public ExpectedException thrown = ExpectedException.none();

  @Test
  public void testRetries() throws Throwable {
    thrown.expectMessage("Error writing to DynamoDB");

    final List<WriteRequest> writeRequests = DynamoDBIOTestHelper.generateWriteRequests(numOfItems);

    AmazonDynamoDB amazonDynamoDBMock = Mockito.mock(AmazonDynamoDB.class);
    Mockito.when(amazonDynamoDBMock.batchWriteItem(Mockito.any(BatchWriteItemRequest.class)))
        .thenThrow(new AmazonDynamoDBException("Service unavailable"));

    pipeline
        .apply(Create.of(writeRequests))
        .apply(
            DynamoDBIO.<WriteRequest>write()
                .withWriteRequestMapperFn(
                    (SerializableFunction<WriteRequest, KV<String, WriteRequest>>)
                        writeRequest -> KV.of(tableName, writeRequest))
                .withRetryConfiguration(
                    DynamoDBIO.RetryConfiguration.create(4, Duration.standardSeconds(10)))
                .withAwsClientsProvider(AwsClientsProviderMock.of(amazonDynamoDBMock)));

    try {
      pipeline.run().waitUntilFinish();
    } catch (final Pipeline.PipelineExecutionException e) {
      // check 3 retries were initiated by inspecting the log before passing on the exception
      expectedLogs.verifyWarn(String.format(DynamoDBIO.Write.WriteFn.RETRY_ATTEMPT_LOG, 1));
      expectedLogs.verifyWarn(String.format(DynamoDBIO.Write.WriteFn.RETRY_ATTEMPT_LOG, 2));
      expectedLogs.verifyWarn(String.format(DynamoDBIO.Write.WriteFn.RETRY_ATTEMPT_LOG, 3));
      throw e.getCause();
    }
    fail("Pipeline is expected to fail because we were unable to write to DynamoDB.");
  }

  /**
   * A DoFn used to generate outputs duplicated N times, where N is the input. Used to generate
   * bundles with duplicate elements.
   */
  private static class WriteDuplicateGeneratorDoFn extends DoFn<Integer, WriteRequest> {
    @ProcessElement
    public void processElement(ProcessContext ctx) {
      for (int i = 0; i < ctx.element(); i++) {
        DynamoDBIOTestHelper.generateWriteRequests(numOfItems).forEach(ctx::output);
      }
    }
  }

  @Test
  public void testWriteDeduplication() {
    // designate duplication factor for each bundle
    final List<Integer> duplications = Arrays.asList(1, 2, 3);

    final List<String> deduplicateKeys =
        Arrays.asList(DynamoDBIOTestHelper.ATTR_NAME_1, DynamoDBIOTestHelper.ATTR_NAME_2);

    AmazonDynamoDB amazonDynamoDBMock = Mockito.mock(AmazonDynamoDB.class);

    pipeline
        .apply(Create.of(duplications))
        .apply("duplicate", ParDo.of(new WriteDuplicateGeneratorDoFn()))
        .apply(
            DynamoDBIO.<WriteRequest>write()
                .withWriteRequestMapperFn(
                    (SerializableFunction<WriteRequest, KV<String, WriteRequest>>)
                        writeRequest -> KV.of(tableName, writeRequest))
                .withRetryConfiguration(
                    DynamoDBIO.RetryConfiguration.create(5, Duration.standardMinutes(1)))
                .withAwsClientsProvider(AwsClientsProviderMock.of(amazonDynamoDBMock))
                .withDeduplicateKeys(deduplicateKeys));

    pipeline.run().waitUntilFinish();

    ArgumentCaptor<BatchWriteItemRequest> argumentCaptor =
        ArgumentCaptor.forClass(BatchWriteItemRequest.class);
    Mockito.verify(amazonDynamoDBMock, Mockito.times(3)).batchWriteItem(argumentCaptor.capture());
    List<BatchWriteItemRequest> batchRequests = argumentCaptor.getAllValues();
    batchRequests.forEach(
        batchRequest -> {
          List<WriteRequest> requests = batchRequest.getRequestItems().get(tableName);
          // assert that each bundle contains expected number of items
          assertEquals(numOfItems, requests.size());
          List<Map<String, AttributeValue>> requestKeys =
              requests.stream()
                  .map(
                      request ->
                          request.getPutRequest() != null
                              ? request.getPutRequest().getItem()
                              : request.getDeleteRequest().getKey())
                  .collect(Collectors.toList());
          // assert no duplicate keys in each bundle
          assertEquals(new HashSet<>(requestKeys).size(), requestKeys.size());
        });
  }
<<<<<<< HEAD
=======

  private static class IterateListDoFn
      extends DoFn<List<Map<String, AttributeValue>>, Map<String, AttributeValue>> {

    @ProcessElement
    public void processElement(
        @Element List<Map<String, AttributeValue>> items,
        OutputReceiver<Map<String, AttributeValue>> out) {
      for (Map<String, AttributeValue> item : items) {
        out.output(item);
      }
    }
  }
>>>>>>> b10590cc
}<|MERGE_RESOLUTION|>--- conflicted
+++ resolved
@@ -53,12 +53,6 @@
 import org.mockito.Mockito;
 
 /** Test Coverage for the IO. */
-<<<<<<< HEAD
-@SuppressWarnings({
-  "nullness" // TODO(https://issues.apache.org/jira/browse/BEAM-10402)
-})
-=======
->>>>>>> b10590cc
 public class DynamoDBIOTest implements Serializable {
   @Rule public final transient TestPipeline pipeline = TestPipeline.create();
   @Rule public final transient ExpectedLogs expectedLogs = ExpectedLogs.none(DynamoDBIO.class);
@@ -303,8 +297,6 @@
           assertEquals(new HashSet<>(requestKeys).size(), requestKeys.size());
         });
   }
-<<<<<<< HEAD
-=======
 
   private static class IterateListDoFn
       extends DoFn<List<Map<String, AttributeValue>>, Map<String, AttributeValue>> {
@@ -318,5 +310,4 @@
       }
     }
   }
->>>>>>> b10590cc
 }
--- conflicted
+++ resolved
@@ -134,15 +134,6 @@
 
     // Verify that there are no failures.
     PAssert.that(result.getFailedSearches()).empty();
-<<<<<<< HEAD
-    // Verify that none of the result resource sets are empty sets.
-    PCollection<JsonArray> resources = result.getResources();
-    PAssert.that(resources)
-        .satisfies(
-            input -> {
-              for (JsonArray resource : input) {
-                assertNotEquals(resource.size(), 0);
-=======
     // Verify that none of the result resource sets are empty sets, using both getResources methods.
     PCollection<KV<String, JsonArray>> keyedResources = result.getKeyedResources();
     PAssert.that(keyedResources)
@@ -213,7 +204,6 @@
               for (KV<String, JsonArray> resource : input) {
                 assertEquals(KEY, resource.getKey());
                 assertEquals(0, resource.getValue().size());
->>>>>>> b10590cc
               }
               return null;
             });

/*
 * Licensed to the Apache Software Foundation (ASF) under one
 * or more contributor license agreements.  See the NOTICE file
 * distributed with this work for additional information
 * regarding copyright ownership.  The ASF licenses this file
 * to you under the Apache License, Version 2.0 (the
 * "License"); you may not use this file except in compliance
 * with the License.  You may obtain a copy of the License at
 *
 *     http://www.apache.org/licenses/LICENSE-2.0
 *
 * Unless required by applicable law or agreed to in writing, software
 * distributed under the License is distributed on an "AS IS" BASIS,
 * WITHOUT WARRANTIES OR CONDITIONS OF ANY KIND, either express or implied.
 * See the License for the specific language governing permissions and
 * limitations under the License.
 */
package org.apache.beam.sdk.io.gcp.healthcare;

import com.google.gson.JsonArray;
import java.util.ArrayList;
import java.util.Arrays;
import java.util.Collections;
import java.util.List;
import org.apache.beam.sdk.coders.ListCoder;
import org.apache.beam.sdk.coders.StringUtf8Coder;
import org.apache.beam.sdk.testing.PAssert;
import org.apache.beam.sdk.testing.TestPipeline;
import org.apache.beam.sdk.transforms.Count;
import org.apache.beam.sdk.transforms.Create;
import org.apache.beam.sdk.transforms.MapElements;
import org.apache.beam.sdk.values.KV;
import org.apache.beam.sdk.values.PCollection;
import org.apache.beam.sdk.values.TypeDescriptors;
import org.junit.Assert;
import org.junit.Rule;
import org.junit.Test;
import org.junit.runner.RunWith;
import org.junit.runners.JUnit4;

@RunWith(JUnit4.class)
public class FhirIOTest {
  @Rule public final transient TestPipeline pipeline = TestPipeline.create();

  @Test
  public void test_FhirIO_failedReads() {
    List<String> badMessageIDs = Arrays.asList("foo", "bar");
    FhirIO.Read.Result readResult =
        pipeline.apply(Create.of(badMessageIDs)).apply(FhirIO.readResources());

    PCollection<HealthcareIOError<String>> failed = readResult.getFailedReads();

    PCollection<String> resources = readResult.getResources();

    PCollection<String> failedMsgIds =
        failed.apply(
            MapElements.into(TypeDescriptors.strings()).via(HealthcareIOError::getDataResource));

    PAssert.that(failedMsgIds).containsInAnyOrder(badMessageIDs);
    PAssert.that(resources).empty();
    pipeline.run();
  }

  @Test
  public void test_FhirIO_failedSearches() {
    List<FhirSearchParameter<String>> input =
        Arrays.asList(FhirSearchParameter.of("resource-type-1", null));
    FhirIO.Search.Result searchResult =
        pipeline
            .apply(Create.of(input).withCoder(FhirSearchParameterCoder.of(StringUtf8Coder.of())))
            .apply(FhirIO.searchResources("bad-store"));

    PCollection<HealthcareIOError<String>> failed = searchResult.getFailedSearches();

<<<<<<< HEAD
    PCollection<JsonArray> resources = searchResult.getResources();
=======
    PCollection<String> failedMsgIds =
        failed.apply(
            MapElements.into(TypeDescriptors.strings()).via(HealthcareIOError::getDataResource));

    PAssert.that(failedMsgIds).containsInAnyOrder(Arrays.asList("bad-store"));
    PAssert.that(searchResult.getResources()).empty();
    PAssert.that(searchResult.getKeyedResources()).empty();
    pipeline.run();
  }

  @Test
  public void test_FhirIO_failedSearchesWithGenericParameters() {
    List<FhirSearchParameter<List<String>>> input =
        Arrays.asList(FhirSearchParameter.of("resource-type-1", null));
    FhirIO.Search.Result searchResult =
        pipeline
            .apply(
                Create.of(input)
                    .withCoder(FhirSearchParameterCoder.of(ListCoder.of(StringUtf8Coder.of()))))
            .apply(
                (FhirIO.Search<List<String>>)
                    FhirIO.searchResourcesWithGenericParameters("bad-store"));

    PCollection<HealthcareIOError<String>> failed = searchResult.getFailedSearches();
>>>>>>> b10590cc

    PCollection<String> failedMsgIds =
        failed.apply(
            MapElements.into(TypeDescriptors.strings()).via(HealthcareIOError::getDataResource));

    PAssert.that(failedMsgIds).containsInAnyOrder(Arrays.asList("bad-store"));
    PAssert.that(searchResult.getResources()).empty();
    PAssert.that(searchResult.getKeyedResources()).empty();
    pipeline.run();
  }

  @Test
  public void test_FhirIO_failedWrites() {
    String badBundle = "bad";
    List<String> emptyMessages = Collections.singletonList(badBundle);

    PCollection<String> fhirBundles = pipeline.apply(Create.of(emptyMessages));

    FhirIO.Write.Result writeResult =
        fhirBundles.apply(
            FhirIO.Write.executeBundles(
                "projects/foo/locations/us-central1/datasets/bar/hl7V2Stores/baz"));

    PCollection<HealthcareIOError<String>> failedInserts = writeResult.getFailedBodies();

    PAssert.thatSingleton(failedInserts)
        .satisfies(
            (HealthcareIOError<String> err) -> {
              Assert.assertEquals("bad", err.getDataResource());
              return null;
            });
    PCollection<Long> numFailedInserts = failedInserts.apply(Count.globally());

    PAssert.thatSingleton(numFailedInserts).isEqualTo(1L);

    pipeline.run();
  }

  private static final long NUM_ELEMENTS = 11;

  private static ArrayList<KV<String, String>> createTestData() {
    String[] scientists = {
      "Einstein",
      "Darwin",
      "Copernicus",
      "Pasteur",
      "Curie",
      "Faraday",
      "Newton",
      "Bohr",
      "Galilei",
      "Maxwell"
    };
    ArrayList<KV<String, String>> data = new ArrayList<>();
    for (int i = 0; i < NUM_ELEMENTS; i++) {
      int index = i % scientists.length;
      KV<String, String> element = KV.of("key", scientists[index]);
      data.add(element);
    }
    return data;
  }
}<|MERGE_RESOLUTION|>--- conflicted
+++ resolved
@@ -17,7 +17,6 @@
  */
 package org.apache.beam.sdk.io.gcp.healthcare;
 
-import com.google.gson.JsonArray;
 import java.util.ArrayList;
 import java.util.Arrays;
 import java.util.Collections;
@@ -72,9 +71,6 @@
 
     PCollection<HealthcareIOError<String>> failed = searchResult.getFailedSearches();
 
-<<<<<<< HEAD
-    PCollection<JsonArray> resources = searchResult.getResources();
-=======
     PCollection<String> failedMsgIds =
         failed.apply(
             MapElements.into(TypeDescriptors.strings()).via(HealthcareIOError::getDataResource));
@@ -99,7 +95,6 @@
                     FhirIO.searchResourcesWithGenericParameters("bad-store"));
 
     PCollection<HealthcareIOError<String>> failed = searchResult.getFailedSearches();
->>>>>>> b10590cc
 
     PCollection<String> failedMsgIds =
         failed.apply(

--- conflicted
+++ resolved
@@ -54,11 +54,8 @@
 
   private static final long MEBIBYTE = 1L << 20;
 
-<<<<<<< HEAD
-=======
   private static final Duration MIN_BUNDLE_TIMEOUT = Duration.standardMinutes(1);
 
->>>>>>> b10590cc
   public static final FlowControlSettings DEFAULT_FLOW_CONTROL =
       FlowControlSettings.builder()
           .setMessagesOutstanding(Long.MAX_VALUE)
@@ -72,10 +69,6 @@
   /** Per-partition flow control parameters for this subscription. */
   public abstract FlowControlSettings flowControlSettings();
 
-<<<<<<< HEAD
-  /** A set of partitions. If empty, retrieve the set of partitions using an admin client. */
-  public abstract Set<Partition> partitions();
-=======
   /**
    * The minimum wall time to pass before allowing bundle closure.
    *
@@ -83,7 +76,6 @@
    * throughput per byte. Immediate timeouts (Duration.ZERO) may be useful for testing.
    */
   public abstract Duration minBundleTimeout();
->>>>>>> b10590cc
 
   /**
    * A factory to override subscriber creation entirely and delegate to another method. Primarily
@@ -111,13 +103,9 @@
 
   public static Builder newBuilder() {
     Builder builder = new AutoValue_SubscriberOptions.Builder();
-<<<<<<< HEAD
-    return builder.setPartitions(ImmutableSet.of()).setFlowControlSettings(DEFAULT_FLOW_CONTROL);
-=======
     return builder
         .setFlowControlSettings(DEFAULT_FLOW_CONTROL)
         .setMinBundleTimeout(MIN_BUNDLE_TIMEOUT);
->>>>>>> b10590cc
   }
 
   public abstract Builder toBuilder();
@@ -199,11 +187,7 @@
     return new InitialOffsetReaderImpl(
         CursorClient.create(
             CursorClientSettings.newBuilder()
-<<<<<<< HEAD
-                .setRegion(subscriptionPath().location().region())
-=======
                 .setRegion(subscriptionPath().location().extractRegion())
->>>>>>> b10590cc
                 .build()),
         subscriptionPath(),
         partition);
@@ -215,11 +199,6 @@
     public abstract Builder setSubscriptionPath(SubscriptionPath path);
 
     // Optional parameters
-<<<<<<< HEAD
-    public abstract Builder setPartitions(Set<Partition> partitions);
-
-=======
->>>>>>> b10590cc
     public abstract Builder setFlowControlSettings(FlowControlSettings flowControlSettings);
 
     public abstract Builder setMinBundleTimeout(Duration minBundleTimeout);
@@ -234,12 +213,6 @@
 
     abstract Builder setOffsetReaderSupplier(
         SerializableSupplier<InitialOffsetReader> offsetReaderSupplier);
-<<<<<<< HEAD
-
-    // Used for implementing build();
-    abstract SubscriptionPath subscriptionPath();
-=======
->>>>>>> b10590cc
 
     public abstract SubscriberOptions build();
   }

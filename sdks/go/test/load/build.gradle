/*
 * Licensed to the Apache Software Foundation (ASF) under one
 * or more contributor license agreements.  See the NOTICE file
 * distributed with this work for additional information
 * regarding copyright ownership.  The ASF licenses this file
 * to you under the Apache License, Version 2.0 (the
 * License); you may not use this file except in compliance
 * with the License.  You may obtain a copy of the License at
 *
 *     http://www.apache.org/licenses/LICENSE-2.0
 *
 * Unless required by applicable law or agreed to in writing, software
 * distributed under the License is distributed on an AS IS BASIS,
 * WITHOUT WARRANTIES OR CONDITIONS OF ANY KIND, either express or implied.
 * See the License for the specific language governing permissions and
 * limitations under the License.
 */

plugins { id 'org.apache.beam.module' }
applyGoNature()

description = "Apache Beam :: SDKs :: Go :: Test :: Load"

// Disable gogradle's dependency resolution so it uses Go modules instead.
installDependencies.enabled = false
resolveBuildDependencies.enabled = false
resolveTestDependencies.enabled = false

def getLocalPlatform = {
  String hostOs = com.github.blindpirate.gogradle.crossplatform.Os.getHostOs()
  String hostArch = com.github.blindpirate.gogradle.crossplatform.Arch.getHostArch()
  return hostOs + '-' + hostArch
}

dependencies {
  golang {
    // TODO(herohde): use "./" prefix to prevent gogradle use base github path, for now.
    // TODO(herohde): get the pkg subdirectory only, if possible. We spend mins pulling cmd/beamctl deps.
    build name: './github.com/apache/beam/sdks/go', dir: project(':sdks:go').projectDir
    test name: './github.com/apache/beam/sdks/go', dir: project(':sdks:go').projectDir
  }
}

golang {
  packagePath = 'github.com/apache/beam/sdks/v2/go/test/load'
  goBuild {
    // We always want to build linux-amd64 in addition to the user host platform
    // so we can submit this as the remote binary used within the Go container.
    //
    // TODO: Move this into build_rules.gradle applyGoNature. This currently
    // can't be done because com.github.blindpirate.gogradle.crossplatform.*
    // is not found within when invoked from within build_rules.gradle applyGoNature
    targetPlatform = [getLocalPlatform(), 'linux-amd64']
    // Build all the tests
<<<<<<< HEAD
    go 'build -o ./build/bin/${GOOS}_${GOARCH}/pardo github.com/apache/beam/sdks/go/test/load/pardo'
    go 'build -o ./build/bin/${GOOS}_${GOARCH}/combine github.com/apache/beam/sdks/go/test/load/combine'
    go 'build -o ./build/bin/${GOOS}_${GOARCH}/group_by_key github.com/apache/beam/sdks/go/test/load/group_by_key'
    go 'build -o ./build/bin/${GOOS}_${GOARCH}/sideinput github.com/apache/beam/sdks/go/test/load/sideinput'
    go 'build -o ./build/bin/${GOOS}_${GOARCH}/cogbk github.com/apache/beam/sdks/go/test/load/cogbk'
=======
    go 'build -o ./build/bin/${GOOS}_${GOARCH}/pardo github.com/apache/beam/sdks/v2/go/test/load/pardo'
    go 'build -o ./build/bin/${GOOS}_${GOARCH}/combine github.com/apache/beam/sdks/v2/go/test/load/combine'
    go 'build -o ./build/bin/${GOOS}_${GOARCH}/group_by_key github.com/apache/beam/sdks/v2/go/test/load/group_by_key'
    go 'build -o ./build/bin/${GOOS}_${GOARCH}/sideinput github.com/apache/beam/sdks/v2/go/test/load/sideinput'
    go 'build -o ./build/bin/${GOOS}_${GOARCH}/cogbk github.com/apache/beam/sdks/v2/go/test/load/cogbk'
>>>>>>> b10590cc
  }
}

task run {
  dependsOn goBuild
  def arguments = project.findProperty("loadTest.args") ?: ""
  def binary = project.findProperty("loadTest.mainClass")
  arguments += " --worker_binary=linux_amd64/${binary}"

  doLast {
    exec {
      workingDir "${projectDir}/build/bin"
      commandLine 'sh', '-c', "./${getLocalPlatform().replace("-", "_")}/${binary} ${arguments}"
    }
  }
}<|MERGE_RESOLUTION|>--- conflicted
+++ resolved
@@ -52,19 +52,11 @@
     // is not found within when invoked from within build_rules.gradle applyGoNature
     targetPlatform = [getLocalPlatform(), 'linux-amd64']
     // Build all the tests
-<<<<<<< HEAD
-    go 'build -o ./build/bin/${GOOS}_${GOARCH}/pardo github.com/apache/beam/sdks/go/test/load/pardo'
-    go 'build -o ./build/bin/${GOOS}_${GOARCH}/combine github.com/apache/beam/sdks/go/test/load/combine'
-    go 'build -o ./build/bin/${GOOS}_${GOARCH}/group_by_key github.com/apache/beam/sdks/go/test/load/group_by_key'
-    go 'build -o ./build/bin/${GOOS}_${GOARCH}/sideinput github.com/apache/beam/sdks/go/test/load/sideinput'
-    go 'build -o ./build/bin/${GOOS}_${GOARCH}/cogbk github.com/apache/beam/sdks/go/test/load/cogbk'
-=======
     go 'build -o ./build/bin/${GOOS}_${GOARCH}/pardo github.com/apache/beam/sdks/v2/go/test/load/pardo'
     go 'build -o ./build/bin/${GOOS}_${GOARCH}/combine github.com/apache/beam/sdks/v2/go/test/load/combine'
     go 'build -o ./build/bin/${GOOS}_${GOARCH}/group_by_key github.com/apache/beam/sdks/v2/go/test/load/group_by_key'
     go 'build -o ./build/bin/${GOOS}_${GOARCH}/sideinput github.com/apache/beam/sdks/v2/go/test/load/sideinput'
     go 'build -o ./build/bin/${GOOS}_${GOARCH}/cogbk github.com/apache/beam/sdks/v2/go/test/load/cogbk'
->>>>>>> b10590cc
   }
 }
 

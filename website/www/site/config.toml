# Licensed under the Apache License, Version 2.0 (the "License");
# you may not use this file except in compliance with the License.
# You may obtain a copy of the License at
#
# http://www.apache.org/licenses/LICENSE-2.0
#
# Unless required by applicable law or agreed to in writing, software
# distributed under the License is distributed on an "AS IS" BASIS,
# WITHOUT WARRANTIES OR CONDITIONS OF ANY KIND, either express or implied.
# See the License for the specific language governing permissions and
# limitations under the License.

baseURL = "/"
title = "Apache Beam"

enableRobotsTXT = true

# Hugo allows theme composition (and inheritance). The precedence is from left to right.
theme = ["docsy"]

# Will give values to .Lastmod etc.
enableGitInfo = true

# Language settings
contentDir = "content/en"
defaultContentLanguage = "en"
defaultContentLanguageInSubdir = false
# Useful when translating.
enableMissingTranslationPlaceholders = true

# Highlighting config
pygmentsCodeFences = true
pygmentsUseClasses = false
# Use the new Chroma Go highlighter in Hugo.
pygmentsUseClassic = false
#pygmentsOptions = "linenos=table"
# See https://help.farbox.com/pygments.html
pygmentsStyle = "tango"

summaryLength = "30"

canonifyURLs = true

[markup.goldmark.renderer]
unsafe= true

[markup.highlight]
noClasses = false

[markup]
  [markup.tableOfContents]
    endLevel = 4

## Configuration for BlackFriday markdown parser: https://github.com/russross/blackfriday
[blackfriday]
plainIDAnchors = true
hrefTargetBlank = true
angledQuotes = false
latexDashes = true

# Image processing configuration.
[imaging]
resampleFilter = "CatmullRom"
quality = 75
anchor = "smart"

[services]
[services.googleAnalytics]
# Comment out the next line to disable GA tracking. Also disables the feature described in [params.ui.feedback].
# id = "UA-73650088-1"

# Language configuration

[languages]
[languages.en]
title = "Apache Beam"
description = "Apache Beam is an open source, unified model and set of language-specific SDKs for defining and executing data processing workflows, and also data ingestion and integration flows, supporting Enterprise Integration Patterns (EIPs) and Domain Specific Languages (DSLs). Dataflow pipelines simplify the mechanics of large-scale batch and streaming data processing and can run on a number of runtimes like Apache Flink, Apache Spark, and Google Cloud Dataflow (a cloud service). Beam also brings DSL in different languages, allowing users to easily implement their data integration processes."
languageName ="English"
# Weight used for sorting.
weight = 1

# RSS template configuration
[outputs]
home = ["HTML","FEED"]

[mediaTypes]
[mediaTypes."application/rss"]
suffixes = ["xml"]

[outputFormats]
[outputFormats.FEED]
mediatype = "application/rss"
baseName = "feed"

# Everything below this are Site Params

# First one is picked as the Twitter card image if not set on page.
# images = ["images/feature-image.png"]

# Repository configuration (URLs for in-page links to opening issues and suggesting changes)
github_repo = "https://github.com/apache/beam"
# An optional link to a related project repo. For example, the sibling repository where your product code lives.
github_project_repo = "https://github.com/apache/beam"

[params]
description = "Apache Beam is an open source, unified model and set of language-specific SDKs for defining and executing data processing workflows, and also data ingestion and integration flows, supporting Enterprise Integration Patterns (EIPs) and Domain Specific Languages (DSLs). Dataflow pipelines simplify the mechanics of large-scale batch and streaming data processing and can run on a number of runtimes like Apache Flink, Apache Spark, and Google Cloud Dataflow (a cloud service). Beam also brings DSL in different languages, allowing users to easily implement their data integration processes."
<<<<<<< HEAD
release_latest = "2.26.0"
=======
release_latest = "2.32.0"
>>>>>>> b10590cc
# The repository and branch where the files live in Github or Colab. This is used
# to serve and stage from your local branch, but publish to the master branch.
#   e.g. https://github.com/{{< param branch_repo >}}/path/to/notebook.ipynb
#   e.g. https://colab.sandbox.google.com/github/{{< param branch_repo >}}/path/to/notebook.ipynb
branch_repo = "apache/beam/blob/master"<|MERGE_RESOLUTION|>--- conflicted
+++ resolved
@@ -104,11 +104,7 @@
 
 [params]
 description = "Apache Beam is an open source, unified model and set of language-specific SDKs for defining and executing data processing workflows, and also data ingestion and integration flows, supporting Enterprise Integration Patterns (EIPs) and Domain Specific Languages (DSLs). Dataflow pipelines simplify the mechanics of large-scale batch and streaming data processing and can run on a number of runtimes like Apache Flink, Apache Spark, and Google Cloud Dataflow (a cloud service). Beam also brings DSL in different languages, allowing users to easily implement their data integration processes."
-<<<<<<< HEAD
-release_latest = "2.26.0"
-=======
 release_latest = "2.32.0"
->>>>>>> b10590cc
 # The repository and branch where the files live in Github or Colab. This is used
 # to serve and stage from your local branch, but publish to the master branch.
 #   e.g. https://github.com/{{< param branch_repo >}}/path/to/notebook.ipynb
